--- conflicted
+++ resolved
@@ -26,15 +26,9 @@
   },
   "dependencies": {
     "@shapeshiftoss/hdwallet-core": "^1.16.6",
-<<<<<<< HEAD
-    "@shapeshiftoss/types": "^1.0.0",
-    "@shapeshiftoss/unchained-client": "^1.3.1",
-    "axios": "^0.21.1",
-=======
     "@shapeshiftoss/unchained-client": "^1.3.1",
     "@shapeshiftoss/types": "^1.0.2",
     "axios": "^0.21.2",
->>>>>>> ebbf24df
     "bignumber.js": "^9.0.1",
     "bitcoinjs-lib": "^5.2.0",
     "coinselect": "^3.1.12",
