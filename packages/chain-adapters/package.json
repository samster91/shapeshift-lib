--- conflicted
+++ resolved
@@ -37,26 +37,16 @@
     "web3-utils": "1.7.4"
   },
   "peerDependencies": {
-<<<<<<< HEAD
-    "@shapeshiftoss/caip": "^6.0.1",
+    "@shapeshiftoss/caip": "^6.2.0",
     "@shapeshiftoss/hdwallet-core": "../hdwallet/packages/hdwallet-core",
-=======
-    "@shapeshiftoss/caip": "^6.2.0",
-    "@shapeshiftoss/hdwallet-core": "^1.23.0",
->>>>>>> 519d5cfb
     "@shapeshiftoss/hdwallet-native": "^1.23.0",
     "@shapeshiftoss/types": "^6.2.0",
     "@shapeshiftoss/unchained-client": "^9.0.1",
     "bs58check": "^2.0.2"
   },
   "devDependencies": {
-<<<<<<< HEAD
-    "@shapeshiftoss/caip": "^6.0.1",
+    "@shapeshiftoss/caip": "^6.2.0",
     "@shapeshiftoss/hdwallet-core": "../hdwallet/packages/hdwallet-core",
-=======
-    "@shapeshiftoss/caip": "^6.2.0",
-    "@shapeshiftoss/hdwallet-core": "^1.23.0",
->>>>>>> 519d5cfb
     "@shapeshiftoss/hdwallet-native": "^1.23.0",
     "@shapeshiftoss/types": "^6.2.0",
     "@shapeshiftoss/unchained-client": "^9.0.1",
