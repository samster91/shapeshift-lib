--- conflicted
+++ resolved
@@ -1,11 +1,7 @@
 /* eslint-disable @typescript-eslint/no-unused-vars */
 import { NativeAdapterArgs, NativeHDWallet } from '@shapeshiftoss/hdwallet-native'
-<<<<<<< HEAD
 import { BIP44Params } from '@shapeshiftoss/types'
 import * as unchained from '@shapeshiftoss/unchained-client'
-=======
-import { BIP44Params, ChainTypes, UtxoAccountType } from '@shapeshiftoss/types'
->>>>>>> b475c59a
 import dotenv from 'dotenv'
 
 import { cosmossdk } from './'
@@ -27,7 +23,6 @@
   return wallet
 }
 
-<<<<<<< HEAD
 const main = async () => {
   try {
     const btcChainAdapter = new BitcoinChainAdapter({
@@ -113,170 +108,6 @@
     // const btcAccount = await btcChainAdapter.getAccount(btcAddress)
     // console.log('btcAccount:', btcAccount)
 
-    // await btcChainAdapter.subscribeTxs(
-    //   { wallet, bip44Params: btcBip44Params, accountType: UtxoAccountType.SegwitNative },
-    //   (msg) => console.log(msg),
-    //   (err) => console.log(err)
-    // )
-
-    // const txInput = {
-    //   to: 'bc1qppzsgs9pt63cx9x994wf4e3qrpta0nm6htk9v4',
-    //   value: '400',
-    //   wallet,
-    //   bip44Params: btcBip44Params,
-    //   chainSpecific: { accountType: UtxoAccountType.P2pkh, satoshiPerByte: '4' }
-    // }
-
-    // try {
-    //   const btcUnsignedTx = await btcChainAdapter.buildSendTransaction(txInput)
-    //   const btcSignedTx = await btcChainAdapter.signTransaction({
-    //     wallet,
-    //     txToSign: btcUnsignedTx.txToSign
-    //   })
-    //   console.log('btcSignedTx:', btcSignedTx)
-    //   // const btcTxID = await btcChainAdapter.broadcastTransaction(btcSignedTx)
-    //   // console.log('btcTxID: ', btcTxID)
-    // } catch (err) {
-    //   console.log('btcTx error:', err.message)
-    // }
-
-    // /** ETHEREUM CLI */
-    // const ethBip44Params: BIP44Params = { purpose: 44, coinType: 60, accountNumber: 0 }
-
-    // const ethAddress = await ethChainAdapter.getAddress({ wallet, bip44Params: ethBip44Params })
-    // console.log('ethAddress:', ethAddress)
-
-    // const ethAccount = await ethChainAdapter.getAccount(ethAddress)
-    // console.log('ethAccount:', ethAccount)
-
-    // await ethChainAdapter.subscribeTxs(
-    //   { wallet, bip44Params: ethBip44Params },
-    //   (msg) => console.log(msg),
-    //   (err) => console.log(err)
-    // )
-
-    // // estimate gas fees
-    // try {
-    //   const feeData = await ethChainAdapter.getFeeData({
-    //     to: '0x642F4Bda144C63f6DC47EE0fDfbac0a193e2eDb7',
-    //     value: '123',
-    //     chainSpecific: {
-    //       from: '0x0000000000000000000000000000000000000000',
-    //       contractData: '0x'
-    //     }
-    //   })
-    //   console.log('getFeeData', feeData)
-    // } catch (err) {
-    //   console.log('getFeeDataError:', err.message)
-    // }
-
-    // // send eth example
-    // try {
-    //   const ethUnsignedTx = await ethChainAdapter.buildSendTransaction({
-    //     to: `0x47CB53752e5dc0A972440dA127DCA9FBA6C2Ab6F`,
-    //     value: '1',
-    //     wallet,
-    //     bip44Params: ethBip44Params,
-    //     chainSpecific: { gasPrice: '0', gasLimit: '0' }
-    //   })
-    //   const ethSignedTx = await ethChainAdapter.signTransaction({
-    //     wallet,
-    //     txToSign: ethUnsignedTx.txToSign
-    //   })
-    //   console.log('ethSignedTx:', ethSignedTx)
-    //   // const ethTxID = await ethChainAdapter.broadcastTransaction(ethSignedTx)
-    //   // console.log('ethTxID:', ethTxID)
-    // } catch (err) {
-    //   console.log('ethTx error:', err.message)
-    // }
-
-    // // send fox example (erc20)
-    // try {
-    //   const erc20UnsignedTx = await ethChainAdapter.buildSendTransaction({
-    //     to: `0x47CB53752e5dc0A972440dA127DCA9FBA6C2Ab6F`,
-    //     value: '1',
-    //     wallet,
-    //     bip44Params: ethBip44Params,
-    //     chainSpecific: { gasPrice: '0', gasLimit: '0', erc20ContractAddress: foxContractAddress }
-    //   })
-    //   const erc20SignedTx = await ethChainAdapter.signTransaction({
-    //     wallet,
-    //     txToSign: erc20UnsignedTx.txToSign
-    //   })
-    //   console.log('erc20SignedTx:', erc20SignedTx)
-
-    //   //const erc20TxID = await ethChainAdapter.broadcastTransaction(erc20SignedTx)
-    //   //console.log('erc20TxID:', erc20TxID)
-    // } catch (err) {
-    //   console.log('erc20Tx error:', err.message)
-    // }
-
-    /** COSMOS CLI */
-    const cosmosBip44Params: BIP44Params = { purpose: 44, coinType: 118, accountNumber: 0 }
-
-    const cosmosAddress = await adapters.cosmos.getAddress({
-=======
-const unchainedUrls = {
-  [ChainTypes.Bitcoin]: {
-    httpUrl: 'https://dev-api.bitcoin.shapeshift.com',
-    wsUrl: 'wss://dev-api.bitcoin.shapeshift.com'
-  },
-  [ChainTypes.Ethereum]: {
-    httpUrl: 'https://dev-api.ethereum.shapeshift.com',
-    wsUrl: 'wss://dev-api.ethereum.shapeshift.com'
-  },
-  [ChainTypes.Cosmos]: {
-    httpUrl: 'https://dev-api.cosmos.shapeshift.com',
-    wsUrl: 'wss://dev-api.cosmos.shapeshift.com'
-  }
-}
-
-// @ts-ignore:nextLine
-const testBitcoin = async (
-  chainAdapterManager: ChainAdapterManager,
-  wallet: NativeHDWallet,
-  broadcast = false
-) => {
-  const chainAdapter = chainAdapterManager.byChain(ChainTypes.Bitcoin)
-  const bip44Params: BIP44Params = {
-    purpose: 84,
-    coinType: 0,
-    accountNumber: 0,
-    isChange: false,
-    index: 10
-  }
-
-  const address = await chainAdapter.getAddress({
-    wallet,
-    bip44Params,
-    accountType: UtxoAccountType.SegwitNative
-  })
-  console.log('bitcoin: address:', address)
-
-  const account = await chainAdapter.getAccount(address)
-  console.log('bitcoin: account:', account)
-
-  const txHistory = await chainAdapter.getTxHistory({ pubkey: address })
-  console.log('bitcoin: txHistory:', txHistory)
-
-  await chainAdapter.subscribeTxs(
-    { wallet, bip44Params, accountType: UtxoAccountType.SegwitNative },
-    (msg) => console.log('bitcoin: tx:', msg),
-    (err) => console.log(err)
-  )
-
-  try {
-    const unsignedTx = await chainAdapter.buildSendTransaction({
-      to: 'bc1qppzsgs9pt63cx9x994wf4e3qrpta0nm6htk9v4',
-      value: '400',
-      wallet,
-      bip44Params,
-      chainSpecific: { accountType: UtxoAccountType.P2pkh, satoshiPerByte: '4' }
-    })
-
-    const signedTx = await chainAdapter.signTransaction({ wallet, txToSign: unsignedTx.txToSign })
-    console.log('bitcoin: signedTx:', signedTx)
-
     if (broadcast) {
       const txid = await chainAdapter.broadcastTransaction(signedTx)
       console.log('bitcoin: txid: ', txid)
@@ -298,8 +129,8 @@
   const address = await chainAdapter.getAddress({ wallet, bip44Params })
   console.log('ethereum: address:', address)
 
-  const account = await chainAdapter.getAccount(address)
-  console.log('ethereum: account:', account)
+    // /** ETHEREUM CLI */
+    // const ethBip44Params: BIP44Params = { purpose: 44, coinType: 60, accountNumber: 0 }
 
   const txHistory = await chainAdapter.getTxHistory({ pubkey: address })
   console.log('ethereum: txHistory:', txHistory)
@@ -346,13 +177,29 @@
     //  }
     //})
 
-    const signedTx = await chainAdapter.signTransaction({
->>>>>>> b475c59a
+    //   //const erc20TxID = await ethChainAdapter.broadcastTransaction(erc20SignedTx)
+    //   //console.log('erc20TxID:', erc20TxID)
+    // } catch (err) {
+    //   console.log('erc20Tx error:', err.message)
+    // }
+
+    /** COSMOS CLI */
+    const cosmosBip44Params: BIP44Params = { purpose: 44, coinType: 118, accountNumber: 0 }
+
+    const cosmosAddress = await adapters.cosmos.getAddress({
       wallet,
       txToSign: unsignedTx.txToSign
     })
-<<<<<<< HEAD
-    console.log('cosmosAddress:', cosmosAddress)
+    console.log('ethereum: signedTx:', signedTx)
+
+    if (broadcast) {
+      const txid = await chainAdapter.broadcastTransaction(signedTx)
+      console.log('ethereum: txid:', txid)
+    }
+  } catch (err) {
+    console.log('ethereum: tx error:', err.message)
+  }
+}
 
     const cosmosAccount = await adapters.cosmos.getAccount(cosmosAddress)
     console.log('cosmosAccount:', cosmosAccount)
@@ -400,112 +247,21 @@
         toValidator: 'cosmosvaloper199mlc7fr6ll5t54w7tts7f4s0cvnqgc59nmuxf', // ShapeShift DAO validator
         value: '100000000000',
         wallet,
-        bip44Params: cosmosBip44Params,
-        chainSpecific: { gas, fee }
+        txToSign: unsignedTx.txToSign
       })
       if (!adapters.cosmos.signAndBroadcastTransaction) return
-=======
-    console.log('ethereum: signedTx:', signedTx)
-
-    if (broadcast) {
-      const txid = await chainAdapter.broadcastTransaction(signedTx)
-      console.log('ethereum: txid:', txid)
+
+      console.log('comsos unsigned tx', JSON.stringify(cosmosUnsignedTx, null, 2))
+
+      const broadcastedTx = await adapters.cosmos.signAndBroadcastTransaction({
+        wallet,
+        txToSign: cosmosUnsignedTx.txToSign
+      })
+      console.log('broadcastedTx:', broadcastedTx)
+    } catch (err) {
+      console.log('cosmosTx error:', err.message)
     }
   } catch (err) {
-    console.log('ethereum: tx error:', err.message)
-  }
-}
-
-// @ts-ignore:nextLine
-const testCosmos = async (
-  chainAdapterManager: ChainAdapterManager,
-  wallet: NativeHDWallet,
-  broadcast = false
-) => {
-  const chainAdapter = chainAdapterManager.byChain(
-    ChainTypes.Cosmos
-  ) as cosmossdk.cosmos.ChainAdapter
-  const bip44Params: BIP44Params = { purpose: 44, coinType: 118, accountNumber: 0 }
-
-  const address = await chainAdapter.getAddress({ wallet, bip44Params })
-  console.log('cosmos: address:', address)
-
-  const account = await chainAdapter.getAccount(address)
-  console.log('cosmos: account:', account)
-
-  const txHistory = await chainAdapter.getTxHistory({ pubkey: address })
-  console.log('cosmos: txHistory:', txHistory)
-
-  const shapeshiftValidator = await chainAdapter.getValidator(
-    'cosmosvaloper199mlc7fr6ll5t54w7tts7f4s0cvnqgc59nmuxf'
-  )
-  console.log('cosmos: shapeshiftValidator:', shapeshiftValidator)
-
-  await chainAdapter.subscribeTxs(
-    { wallet, bip44Params },
-    (msg) => console.log('cosmos: tx:', msg),
-    (err) => console.log(err)
-  )
-
-  // send cosmos example
-  try {
-    const feeData = await chainAdapter.getFeeData({ sendMax: false })
-    const fee = '10' // increase if taking too long
-    const gas = feeData.slow.chainSpecific.gasLimit
->>>>>>> b475c59a
-
-    const unsignedTx = await chainAdapter.buildSendTransaction({
-      to: 'cosmos1j26n3mjpwx4f7zz65tzq3mygcr74wp7kcwcner',
-      value: '99000',
-      wallet,
-      bip44Params,
-      chainSpecific: { gas, fee }
-    })
-
-<<<<<<< HEAD
-      const broadcastedTx = await adapters.cosmos.signAndBroadcastTransaction({
-=======
-    //const unsignedTx = await chainAdapter.buildClaimRewardsTransaction({
-    //  validator: 'cosmosvaloper199mlc7fr6ll5t54w7tts7f4s0cvnqgc59nmuxf', // ShapeShift DAO validator
-    //  wallet,
-    //  bip44Params,
-    //  chainSpecific: { gas, fee }
-    //})
-
-    //const unsignedTx = await chainAdapter.buildRedelegateTransaction({
-    //  fromValidator: 'cosmosvaloper156gqf9837u7d4c4678yt3rl4ls9c5vuursrrzf', // test validator
-    //  toValidator: 'cosmosvaloper199mlc7fr6ll5t54w7tts7f4s0cvnqgc59nmuxf', // ShapeShift DAO validator
-    //  value: '100000000000',
-    //  wallet,
-    //  bip44Params,
-    //  chainSpecific: { gas, fee }
-    //})
-
-    console.log('cosmos: unsignedTx:', JSON.stringify(unsignedTx, null, 2))
-
-    if (broadcast) {
-      const txid = await chainAdapter.signAndBroadcastTransaction({
->>>>>>> b475c59a
-        wallet,
-        txToSign: unsignedTx.txToSign
-      })
-      console.log('cosmos: txid:', txid)
-    }
-  } catch (err) {
-    console.log('cosmos: tx error:', err.message)
-  }
-}
-
-const main = async () => {
-  try {
-    const chainAdapterManager = new ChainAdapterManager(unchainedUrls)
-
-    const wallet = await getWallet()
-
-    await testBitcoin(chainAdapterManager, wallet)
-    await testEthereum(chainAdapterManager, wallet)
-    await testCosmos(chainAdapterManager, wallet)
-  } catch (err) {
     console.error(err)
   }
 }
