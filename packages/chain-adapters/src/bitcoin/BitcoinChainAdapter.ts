--- conflicted
+++ resolved
@@ -98,81 +98,10 @@
   }
 
   async getTxHistory(
-<<<<<<< HEAD
     // @ts-ignore: keep type signature with unimplemented state
     input: TxHistoryInput // eslint-disable-line @typescript-eslint/no-unused-vars
   ): Promise<TxHistoryResponse<KnownChainIds.BitcoinMainnet>> {
     throw new Error('Method not implemented.')
-=======
-    input: chainAdapters.TxHistoryInput
-  ): Promise<chainAdapters.TxHistoryResponse<ChainTypes.Bitcoin>> {
-    if (!this.accountAddresses[input.pubkey]) {
-      await this.getAccount(input.pubkey)
-    }
-
-    const { data } = await this.providers.http.getTxHistory({
-      pubkey: input.pubkey,
-      pageSize: input.pageSize,
-      cursor: input.cursor
-    })
-
-    const getAddresses = (tx: unchained.bitcoin.BitcoinTx): Array<string> => {
-      const addresses: Array<string> = []
-
-      tx.vin?.forEach((vin) => {
-        if (!vin.addresses) return
-        addresses.push(...vin.addresses)
-      })
-
-      tx.vout?.forEach((vout) => {
-        if (!vout.addresses) return
-        addresses.push(...vout.addresses)
-      })
-
-      return [...new Set(addresses)]
-    }
-
-    const txs = await Promise.all(
-      (data.txs ?? []).map(async (tx) => {
-        const addresses = getAddresses(tx).filter((addr) =>
-          this.accountAddresses[input.pubkey].includes(addr)
-        )
-
-        return await Promise.all(
-          addresses.map(async (addr) => {
-            const parsedTx = await this.parser.parse(tx, addr)
-
-            return {
-              address: addr,
-              blockHash: parsedTx.blockHash,
-              blockHeight: parsedTx.blockHeight,
-              blockTime: parsedTx.blockTime,
-              chainId: parsedTx.chainId,
-              chain: this.getType(),
-              confirmations: parsedTx.confirmations,
-              txid: parsedTx.txid,
-              fee: parsedTx.fee,
-              status: getStatus(parsedTx.status),
-              tradeDetails: parsedTx.trade,
-              transfers: parsedTx.transfers.map((transfer) => ({
-                assetId: transfer.assetId,
-                from: transfer.from,
-                to: transfer.to,
-                type: getType(transfer.type),
-                value: transfer.totalValue
-              }))
-            }
-          })
-        )
-      })
-    )
-
-    return {
-      cursor: data.cursor ?? '',
-      pubkey: input.pubkey,
-      transactions: txs.flat()
-    }
->>>>>>> b475c59a
   }
 
   async buildSendTransaction(tx: BuildSendTxInput<KnownChainIds.BitcoinMainnet>): Promise<{
@@ -436,19 +365,8 @@
     await this.providers.ws.subscribeTxs(
       subscriptionId,
       { topic: 'txs', addresses },
-<<<<<<< HEAD
-      ({ data: tx }) => {
-        const transfers = tx.transfers.map<TxTransfer>((transfer) => ({
-          assetId: transfer.assetId,
-          from: transfer.from,
-          to: transfer.to,
-          type: getType(transfer.type),
-          value: transfer.totalValue
-        }))
-=======
       async (msg) => {
         const tx = await this.parser.parse(msg.data, msg.address)
->>>>>>> b475c59a
 
         onMessage({
           address: tx.address,
