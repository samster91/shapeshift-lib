--- conflicted
+++ resolved
@@ -147,12 +147,7 @@
     return { valid: false, result: ValidAddressResultType.Invalid }
   }
 
-<<<<<<< HEAD
-  /* protected / private methods */
-  public async getPublicKey(
-=======
   async getPublicKey(
->>>>>>> 05f5d417
     wallet: HDWallet,
     bip44Params: BIP44Params,
     accountType: UtxoAccountType
