<<<<<<< HEAD
import { ChainAdapter, ChainIdentifier } from './api'
import { BitcoinChainAdapter } from './bitcoin'
=======
import { ChainTypes } from '@shapeshiftoss/types'
import { ChainAdapter, isChainAdapterOfType } from './api'
>>>>>>> e26b7cc5
import { EthereumChainAdapter } from './ethereum'
import { Ethereum, Bitcoin } from '@shapeshiftoss/unchained-client'

<<<<<<< HEAD
export type UnchainedUrls = Record<ChainIdentifier.Ethereum | ChainIdentifier.Bitcoin, string>

const chainAdapters = {
  [ChainIdentifier.Bitcoin]: (url: string): BitcoinChainAdapter => {
    const provider = new Bitcoin.V1Api(new Bitcoin.Configuration({ basePath: url }))
    return new BitcoinChainAdapter({ provider })
  },
  [ChainIdentifier.Ethereum]: (url: string): EthereumChainAdapter => {
    const provider = new Ethereum.V1Api(new Ethereum.Configuration({ basePath: url }))
    return new EthereumChainAdapter({ provider })
  }
} as const

type ChainAdapterKeys = keyof typeof chainAdapters
=======
export type UnchainedUrls = Partial<Record<ChainTypes, string>>
>>>>>>> e26b7cc5

export class ChainAdapterManager {
  private supported: Map<ChainTypes, () => ChainAdapter<ChainTypes>> = new Map()
  private instances: Map<ChainTypes, ChainAdapter<ChainTypes>> = new Map()

  constructor(unchainedUrls: UnchainedUrls) {
    if (!unchainedUrls) {
      throw new Error('Blockchain urls required')
    }
<<<<<<< HEAD
    ;(Object.keys(unchainedUrls) as Array<ChainAdapterKeys>).forEach((key) => {
      const Adapter = chainAdapters[key]
      if (!Adapter) throw new Error(`No chain adapter for ${key}`)
      this.addChain(key, () => Adapter(unchainedUrls[key]))
    })
=======
    ;(Object.entries(unchainedUrls) as Array<[keyof UnchainedUrls, string]>).forEach(
      ([type, baseURL]) => {
        switch (type) {
          case ChainTypes.Ethereum: {
            const provider = new UnchainedProvider({ baseURL, type })
            return this.addChain(type, () => new EthereumChainAdapter({ provider }))
          }
        }
        throw new Error(`ChainAdapterManager: cannot instantiate ${type} chain adapter`)
      }
    )
>>>>>>> e26b7cc5
  }

  /**
   * Add support for a network by providing a class that implements ChainAdapter
   *
   * @example
   * import { ChainAdapterManager, UtxoChainAdapter } from 'chain-adapters'
   * const manager = new ChainAdapterManager(client)
   * manager.addChain('bitcoin', () => new UtxoChainAdapter('BTG', client))
   * @param {ChainTypes} network - Coin/network symbol from Asset query
   * @param {Function} factory - A function that returns a ChainAdapter instance
   */
  addChain<T extends ChainTypes>(chain: T, factory: () => ChainAdapter<T>): void {
    if (typeof chain !== 'string' || typeof factory !== 'function') {
      throw new Error('Parameter validation error')
    }
    this.supported.set(chain, factory)
  }

  getSupportedChains(): Array<ChainTypes> {
    return Array.from(this.supported.keys())
  }

  getSupportedAdapters(): Array<() => ChainAdapter<ChainTypes>> {
    return Array.from(this.supported.values())
  }

  /*** Get a ChainAdapter instance for a network */
  byChain<T extends ChainTypes>(chain: T): ChainAdapter<T> {
    let adapter = this.instances.get(chain)
    if (!adapter) {
      const factory = this.supported.get(chain)
      if (factory) {
        adapter = factory()
        if (!adapter || !isChainAdapterOfType(chain, adapter)) {
          throw new Error(
            `Adapter type [${
              adapter ? adapter.getType() : typeof adapter
            }] does not match requested type [${chain}]`
          )
        }
        this.instances.set(chain, adapter)
      }
    }

    if (!adapter) {
      throw new Error(`Network [${chain}] is not supported`)
    }

    return adapter as ChainAdapter<T>
  }
}<|MERGE_RESOLUTION|>--- conflicted
+++ resolved
@@ -1,31 +1,9 @@
-<<<<<<< HEAD
-import { ChainAdapter, ChainIdentifier } from './api'
-import { BitcoinChainAdapter } from './bitcoin'
-=======
+import { ChainAdapter, isChainAdapterOfType } from './api'
 import { ChainTypes } from '@shapeshiftoss/types'
-import { ChainAdapter, isChainAdapterOfType } from './api'
->>>>>>> e26b7cc5
 import { EthereumChainAdapter } from './ethereum'
-import { Ethereum, Bitcoin } from '@shapeshiftoss/unchained-client'
+import { UnchainedProvider } from './providers/UnchainedProvider'
 
-<<<<<<< HEAD
-export type UnchainedUrls = Record<ChainIdentifier.Ethereum | ChainIdentifier.Bitcoin, string>
-
-const chainAdapters = {
-  [ChainIdentifier.Bitcoin]: (url: string): BitcoinChainAdapter => {
-    const provider = new Bitcoin.V1Api(new Bitcoin.Configuration({ basePath: url }))
-    return new BitcoinChainAdapter({ provider })
-  },
-  [ChainIdentifier.Ethereum]: (url: string): EthereumChainAdapter => {
-    const provider = new Ethereum.V1Api(new Ethereum.Configuration({ basePath: url }))
-    return new EthereumChainAdapter({ provider })
-  }
-} as const
-
-type ChainAdapterKeys = keyof typeof chainAdapters
-=======
 export type UnchainedUrls = Partial<Record<ChainTypes, string>>
->>>>>>> e26b7cc5
 
 export class ChainAdapterManager {
   private supported: Map<ChainTypes, () => ChainAdapter<ChainTypes>> = new Map()
@@ -35,13 +13,6 @@
     if (!unchainedUrls) {
       throw new Error('Blockchain urls required')
     }
-<<<<<<< HEAD
-    ;(Object.keys(unchainedUrls) as Array<ChainAdapterKeys>).forEach((key) => {
-      const Adapter = chainAdapters[key]
-      if (!Adapter) throw new Error(`No chain adapter for ${key}`)
-      this.addChain(key, () => Adapter(unchainedUrls[key]))
-    })
-=======
     ;(Object.entries(unchainedUrls) as Array<[keyof UnchainedUrls, string]>).forEach(
       ([type, baseURL]) => {
         switch (type) {
@@ -53,7 +24,6 @@
         throw new Error(`ChainAdapterManager: cannot instantiate ${type} chain adapter`)
       }
     )
->>>>>>> e26b7cc5
   }
 
   /**
