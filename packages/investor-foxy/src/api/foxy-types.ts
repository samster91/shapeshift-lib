--- conflicted
+++ resolved
@@ -1,8 +1,4 @@
-<<<<<<< HEAD
-import { CAIP19 } from '@shapeshiftoss/caip'
-=======
 import { AssetId } from '@shapeshiftoss/caip'
->>>>>>> 05f71183
 import { HDWallet } from '@shapeshiftoss/hdwallet-core'
 import { BIP44Params, WithdrawType } from '@shapeshiftoss/types'
 import { BigNumber } from 'bignumber.js'
