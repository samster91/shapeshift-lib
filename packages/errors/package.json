--- conflicted
+++ resolved
@@ -20,12 +20,8 @@
     "compile": "tsc -p tsconfig.build.json",
     "dev": "tsc --watch",
     "prepare": "yarn build",
-<<<<<<< HEAD
-    "test": "jest --coverage"
-=======
     "test": "jest --coverage",
     "type-check": "tsc --project ./tsconfig.json --noEmit"
->>>>>>> 05f71183
   },
   "dependencies": {
     "lodash.clonedeep": "^4.5.0",
