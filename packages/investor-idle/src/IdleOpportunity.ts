import { AssetId, ethChainId, toAssetId } from '@shapeshiftoss/caip'
import { ChainAdapter, toAddressNList } from '@shapeshiftoss/chain-adapters'
import { ETHSignTx, HDWallet } from '@shapeshiftoss/hdwallet-core'
import {
  ApprovalRequired,
  DepositWithdrawArgs,
  FeePriority,
  InvestorOpportunity,
} from '@shapeshiftoss/investor'
import { Logger } from '@shapeshiftoss/logger'
import { BIP44Params, KnownChainIds } from '@shapeshiftoss/types'
import type { BigNumber } from 'bignumber.js'
import toLower from 'lodash/toLower'
import Web3 from 'web3'
import { Contract } from 'web3-eth-contract'
import { numberToHex } from 'web3-utils'

import {
  erc20Abi,
  idleCdoAbi,
  idleStrategyAbi,
  idleTokenV4Abi,
  IdleVault,
  MAX_ALLOWANCE,
  referralAddress,
<<<<<<< HEAD
  ssRouterContractAddress
=======
  ssRouterContractAddress,
>>>>>>> de34efab
} from './constants'
import { bn, bnOrZero } from './utils'

export type PreparedTransaction = {
  chainId: number
  data: string
  estimatedGas: BigNumber
  gasPrice: BigNumber
  nonce: string
  to: string
  value: '0'
}

const feeMultiplier: Record<FeePriority, number> = Object.freeze({
  fast: 1,
  average: 0.8,
  slow: 0.5,
})

type IdleOpportunityDeps = {
  chainAdapter: ChainAdapter<KnownChainIds.EthereumMainnet>
  dryRun?: true
  contract: Contract
  network?: number
  logger?: Logger
  web3: Web3
}

export type ClaimableToken = {
  assetId: string
  address: string
  amount: number
}

interface IdleClaimableOpportunity {
  getClaimableTokens(address: string): Promise<ClaimableToken[]>
}

export class IdleOpportunity
  implements
    InvestorOpportunity<PreparedTransaction, IdleVault>,
    ApprovalRequired<PreparedTransaction>,
    IdleClaimableOpportunity
{
  readonly #internals: {
    chainAdapter: ChainAdapter<KnownChainIds.EthereumMainnet>
    dryRun?: true
    routerContract: Contract
    logger?: Logger
    web3: Web3
    network?: number
  }

  /**
   * Opportunity id e.g., contract address or validator address
   */
  readonly id: string
  readonly version: string
  readonly name: string
  readonly displayName: string
  readonly isApprovalRequired: true
  readonly underlyingAsset: { assetId: string; balance: BigNumber }
  readonly positionAsset: {
    /**
     * Asset that represents their position
     */
    assetId: string
    /**
     * The amount of the position asset belonging to the user
     *
     * This represents the value of their staked/delegated position
     *
     * Amount is an integer value without precision applied
     */
    balance: BigNumber // This is probably a wallet concern not a opportunity concern
    /**
     * The ratio of value between the underlying asset and the position asset
     * in terms of underlying asset per position asset.
     *
     * Multiply the position asset amount by this value to calculate the amount of
     * underlying asset that will be received for a withdrawal
     */
    underlyingPerPosition: BigNumber
  }
  readonly feeAsset: {
    /**
     * Asset used to pay transaction fees
     */
    assetId: string
  }
  /**
   * The estimated return on deposited assets
   *
   * @example An APY of "1.0" means 100%
   */
  readonly apy: BigNumber
  readonly tvl: {
    assetId: string
    balance: BigNumber
    balanceUsdc: BigNumber
  }

  /**
   * Protocol specific information
   */
  readonly metadata: IdleVault
  readonly isNew: boolean
  readonly expired: boolean

  constructor(deps: IdleOpportunityDeps, vault: IdleVault) {
    this.#internals = {
      chainAdapter: deps.chainAdapter,
      dryRun: deps.dryRun,
      logger: deps.logger ?? new Logger({ name: 'Idle Opportunity' }),
      routerContract: deps.contract,
      web3: deps.web3,
      network: deps.network,
    }

    // this.metadata = vault.metadata
    this.id = toLower(vault.address)
    this.metadata = {
      ...vault,
      apy: {
        net_apy: parseFloat(bnOrZero(vault.apr).div(100).toFixed()),
      },
    }
    this.version = `${vault.protocolName} ${vault.strategy}`.trim()
    this.name = vault.poolName
    this.displayName = vault.poolName
    this.isNew = false
    this.expired = false
    this.apy = bnOrZero(vault.apr).div(100)
    this.tvl = {
      balanceUsdc: bnOrZero(vault.tvl),
      balance: bnOrZero(vault.underlyingTVL),
      assetId: toAssetId({
        chainId: 'eip155:1',
        assetNamespace: 'erc20',
        assetReference: vault.address,
      }),
    }
    this.underlyingAsset = {
      balance: bn(0),
      assetId: toAssetId({
        chainId: 'eip155:1',
        assetNamespace: 'erc20',
        assetReference: vault.underlyingAddress,
      }),
    }
    this.positionAsset = {
      balance: bn(0),
      assetId: toAssetId({
        chainId: 'eip155:1',
        assetNamespace: 'erc20',
        assetReference: vault.address,
      }),
      underlyingPerPosition: bnOrZero(vault.pricePerShare),
    }
    this.feeAsset = {
<<<<<<< HEAD
      assetId: 'eip155:1/slip44:60'
=======
      assetId: 'eip155:1/slip44:60',
>>>>>>> de34efab
    }
  }

  /**
   * Prepare an unsigned withdrawal transaction
   *
   * @param input.address - The user's wallet address where the funds are
   * @param input.amount - The amount (as an integer value) of the position asset
   */
  async prepareWithdrawal(input: DepositWithdrawArgs): Promise<PreparedTransaction> {
    const { address, amount } = input
    // We use the vault directly to withdraw the vault tokens. There is no benefit to the DAO to use
    // the router to withdraw funds and there is an extra approval required for the user if we
    // withdrew from the vault using the shapeshift router. Affiliate fees for SS are the same
    // either way. For this reason, we simply withdraw from the vault directly.

    let methodName: string
    let vaultContract: Contract

    // Handle Tranche Withdraw
    if (this.metadata.cdoAddress) {
      vaultContract = new this.#internals.web3.eth.Contract(idleCdoAbi, this.metadata.cdoAddress)
      const trancheType = /senior/i.test(this.metadata.strategy) ? 'AA' : 'BB'
      methodName = `withdraw${trancheType}`
    } else {
      vaultContract = new this.#internals.web3.eth.Contract(idleTokenV4Abi, this.id)
      methodName = `redeemIdleToken`
    }

    const preWithdraw = await vaultContract.methods[methodName](amount.toFixed())

    const data = await preWithdraw.encodeABI({ from: address })

    const estimatedGas = bnOrZero(await preWithdraw.estimateGas({ from: address }))

    const nonce = await this.#internals.web3.eth.getTransactionCount(address)

    const gasPrice = bnOrZero(await this.#internals.web3.eth.getGasPrice())

    return {
      chainId: 1,
      data,
      estimatedGas,
      gasPrice,
      nonce: String(nonce),
      to: vaultContract.options.address,
      value: '0',
    }
  }

  public async prepareClaimTokens(address: string): Promise<PreparedTransaction> {
    const vaultContract = new this.#internals.web3.eth.Contract(idleTokenV4Abi, this.id)

    const preWithdraw = await vaultContract.methods.redeemIdleToken(0)

    const data = await preWithdraw.encodeABI({ from: address })

    const estimatedGas = bnOrZero(await preWithdraw.estimateGas({ from: address }))

    const nonce = await this.#internals.web3.eth.getTransactionCount(address)

    const gasPrice = bnOrZero(await this.#internals.web3.eth.getGasPrice())

    return {
      chainId: 1,
      data,
      estimatedGas,
      gasPrice,
      nonce: String(nonce),
      to: vaultContract.options.address,
      value: '0',
    }
  }

  /**
   * Prepare an unsigned deposit transaction
   *
   * @param input.address - The user's wallet address where the funds are
   * @param input.amount - The amount (as an integer value) of the underlying asset
   */
  async prepareDeposit(input: DepositWithdrawArgs): Promise<PreparedTransaction> {
    const { address, amount } = input

    // In order to properly earn affiliate revenue, we must deposit to the vault through the SS
    // router contract. This is not necessary for withdraws. We can withdraw directly from the vault
    // without affecting the DAOs affiliate revenue.
<<<<<<< HEAD

    let methodName: string
    let methodParams: string[]
    let vaultContract: Contract

    // Handle Tranche Withdraw
    if (this.metadata.cdoAddress) {
      vaultContract = this.#internals.routerContract
      const trancheType = /senior/i.test(this.metadata.strategy) ? 'AA' : 'BB'
      methodName = `deposit${trancheType}`
      methodParams = [this.metadata.cdoAddress, amount.toFixed()]
    } else {
      methodName = 'mintIdleToken'
      methodParams = [amount.toFixed(), 'true', referralAddress]
      vaultContract = new this.#internals.web3.eth.Contract(idleTokenV4Abi, this.id)
    }

    const preDeposit = await vaultContract.methods[methodName](...methodParams)
=======
>>>>>>> de34efab

    let methodName: string
    let methodParams: string[]
    let vaultContract: Contract

    // Handle Tranche Deposit
    if (this.metadata.cdoAddress) {
      vaultContract = this.#internals.routerContract
      const trancheType = /senior/i.test(this.metadata.strategy) ? 'AA' : 'BB'
      methodName = `deposit${trancheType}`
      methodParams = [this.metadata.cdoAddress, amount.toFixed()]
    } else {
      methodName = 'mintIdleToken'
      methodParams = [amount.toFixed(), 'true', referralAddress]
      vaultContract = new this.#internals.web3.eth.Contract(idleTokenV4Abi, this.id)
    }

    const preDeposit = await vaultContract.methods[methodName](...methodParams)

    const data = await preDeposit.encodeABI({ from: address })

    const estimatedGas = bnOrZero(await preDeposit.estimateGas({ from: address }))

    const nonce = await this.#internals.web3.eth.getTransactionCount(address)

    const gasPrice = bnOrZero(await this.#internals.web3.eth.getGasPrice())

    return {
      chainId: 1,
      data,
      estimatedGas,
      gasPrice,
      nonce: String(nonce),
      to: vaultContract.options.address,
<<<<<<< HEAD
      value: '0'
=======
      value: '0',
>>>>>>> de34efab
    }
  }

  async getRewardAssetIds(): Promise<AssetId[]> {
    let govTokens = []

    if (this.metadata.cdoAddress) {
      const cdoContract: Contract = new this.#internals.web3.eth.Contract(
        idleCdoAbi,
        this.metadata.cdoAddress,
      )
      const strategyContractAddress: string = await cdoContract.methods.strategy().call()
      const strategyContract = new this.#internals.web3.eth.Contract(
        idleStrategyAbi,
        strategyContractAddress,
      )
      govTokens = await strategyContract.methods.getRewardTokens().call()
    } else {
      const vaultContract: Contract = new this.#internals.web3.eth.Contract(idleTokenV4Abi, this.id)
      govTokens = await vaultContract.methods.getGovTokens().call()
    }

    const rewardAssetIds = govTokens.map((token: string) =>
      toAssetId({
        assetNamespace: 'erc20',
        assetReference: token,
        chainId: ethChainId,
      }),
    )

    return rewardAssetIds
  }

  /**
   * Prepare an unsigned deposit transaction
   *
   * @param address - The user's wallet address where the funds are
   */
  async getClaimableTokens(address: string): Promise<ClaimableToken[]> {
    if (this.metadata.cdoAddress) {
      return []
    }

    const claimableTokens: ClaimableToken[] = []
    const vaultContract: Contract = new this.#internals.web3.eth.Contract(idleTokenV4Abi, this.id)
    const govTokensAmounts = await vaultContract.methods.getGovTokensAmounts(address).call()

    for (let i = 0; i < govTokensAmounts.length; i++) {
      const govTokenAddress = await vaultContract.methods.govTokens(i).call()

      if (govTokenAddress) {
        claimableTokens.push({
          assetId: toAssetId({
            chainId: 'eip155:1',
            assetNamespace: 'erc20',
            assetReference: govTokenAddress,
          }),
          address: govTokenAddress,
          amount: govTokensAmounts[i],
        })
      }
    }

    return claimableTokens
  }

  public async allowance(address: string): Promise<BigNumber> {
    const depositTokenContract: Contract = new this.#internals.web3.eth.Contract(
      erc20Abi,
      this.metadata.underlyingAddress,
    )

    let vaultContract: Contract

    // Handle Tranche Withdraw
    if (this.metadata.cdoAddress) {
      vaultContract = this.#internals.routerContract
    } else {
      vaultContract = new this.#internals.web3.eth.Contract(idleTokenV4Abi, this.id)
    }

    const allowance = await depositTokenContract.methods
      .allowance(address, vaultContract.options.address)
      .call()

    return bnOrZero(allowance)
  }

  async prepareApprove(address: string): Promise<PreparedTransaction> {
    const depositTokenContract = new this.#internals.web3.eth.Contract(
      erc20Abi,
      this.metadata.underlyingAddress,
    )

    let vaultContractAddress: string

    // Handle Tranche Withdraw
    if (this.metadata.cdoAddress) {
      vaultContractAddress = ssRouterContractAddress
    } else {
      vaultContractAddress = this.id
    }

    const preApprove = await depositTokenContract.methods.approve(
      vaultContractAddress,
<<<<<<< HEAD
      MAX_ALLOWANCE
=======
      MAX_ALLOWANCE,
>>>>>>> de34efab
    )
    const data = await preApprove.encodeABI({ from: address })
    const estimatedGas = bnOrZero(await preApprove.estimateGas({ from: address }))

    const nonce: number = await this.#internals.web3.eth.getTransactionCount(address)
    const gasPrice = bnOrZero(await this.#internals.web3.eth.getGasPrice())

    return {
      chainId: 1,
      data,
      estimatedGas,
      gasPrice,
      nonce: String(nonce),
      to: this.metadata.underlyingAddress,
      value: '0',
    }
  }

  /**
   * Sign and broadcast a previously prepared transaction
   */
  async signAndBroadcast(input: {
    wallet: HDWallet
    tx: PreparedTransaction
    feePriority?: FeePriority
    bip44Params: BIP44Params
  }): Promise<string> {
    const { wallet, tx, feePriority, bip44Params } = input
    const feeSpeed: FeePriority = feePriority ? feePriority : 'fast'
    const chainAdapter = this.#internals.chainAdapter

    const gasPrice = numberToHex(bnOrZero(tx.gasPrice).times(feeMultiplier[feeSpeed]).toString())
    const txToSign: ETHSignTx = {
      ...tx,
      gasPrice,
      // Gas limit safety factor of 50% to prevent out of gas errors on chain.
      gasLimit: numberToHex(tx.estimatedGas.times(1.5).integerValue().toString()),
      nonce: numberToHex(tx.nonce),
      value: numberToHex(tx.value),
      addressNList: toAddressNList(bip44Params),
    }

    if (wallet.supportsOfflineSigning()) {
      const signedTx = await chainAdapter.signTransaction({ txToSign, wallet })
      if (this.#internals.dryRun) return signedTx
      return chainAdapter.broadcastTransaction(signedTx)
    } else if (wallet.supportsBroadcast() && chainAdapter.signAndBroadcastTransaction) {
      if (this.#internals.dryRun) {
        throw new Error(`Cannot perform a dry run with wallet of type ${wallet.getVendor()}`)
      }
      return chainAdapter.signAndBroadcastTransaction({ txToSign, wallet })
    } else {
      throw new Error('Invalid HDWallet configuration')
    }
  }

  /**
   * This just makes the logging in the CLI easier to read
   * @returns
   */
  [Symbol.for('nodejs.util.inspect.custom')]() {
    return {
      id: this.id,
      metadata: this.metadata,
      displayName: this.displayName,
      apy: this.apy.toString(),
      tvl: {
        assetId: this.tvl.assetId,
        balance: this.tvl.balance.toString(),
      },
      underlyingAsset: {
        balance: this.underlyingAsset.balance.toString(),
        assetId: this.underlyingAsset.assetId,
      },
      positionAsset: {
        balance: this.positionAsset.balance.toString(),
        assetId: this.positionAsset.assetId,
        price: this.positionAsset.underlyingPerPosition.toFixed(),
      },
    }
  }
}<|MERGE_RESOLUTION|>--- conflicted
+++ resolved
@@ -23,11 +23,7 @@
   IdleVault,
   MAX_ALLOWANCE,
   referralAddress,
-<<<<<<< HEAD
-  ssRouterContractAddress
-=======
   ssRouterContractAddress,
->>>>>>> de34efab
 } from './constants'
 import { bn, bnOrZero } from './utils'
 
@@ -188,11 +184,7 @@
       underlyingPerPosition: bnOrZero(vault.pricePerShare),
     }
     this.feeAsset = {
-<<<<<<< HEAD
-      assetId: 'eip155:1/slip44:60'
-=======
       assetId: 'eip155:1/slip44:60',
->>>>>>> de34efab
     }
   }
 
@@ -279,27 +271,6 @@
     // In order to properly earn affiliate revenue, we must deposit to the vault through the SS
     // router contract. This is not necessary for withdraws. We can withdraw directly from the vault
     // without affecting the DAOs affiliate revenue.
-<<<<<<< HEAD
-
-    let methodName: string
-    let methodParams: string[]
-    let vaultContract: Contract
-
-    // Handle Tranche Withdraw
-    if (this.metadata.cdoAddress) {
-      vaultContract = this.#internals.routerContract
-      const trancheType = /senior/i.test(this.metadata.strategy) ? 'AA' : 'BB'
-      methodName = `deposit${trancheType}`
-      methodParams = [this.metadata.cdoAddress, amount.toFixed()]
-    } else {
-      methodName = 'mintIdleToken'
-      methodParams = [amount.toFixed(), 'true', referralAddress]
-      vaultContract = new this.#internals.web3.eth.Contract(idleTokenV4Abi, this.id)
-    }
-
-    const preDeposit = await vaultContract.methods[methodName](...methodParams)
-=======
->>>>>>> de34efab
 
     let methodName: string
     let methodParams: string[]
@@ -334,11 +305,7 @@
       gasPrice,
       nonce: String(nonce),
       to: vaultContract.options.address,
-<<<<<<< HEAD
-      value: '0'
-=======
       value: '0',
->>>>>>> de34efab
     }
   }
 
@@ -444,11 +411,7 @@
 
     const preApprove = await depositTokenContract.methods.approve(
       vaultContractAddress,
-<<<<<<< HEAD
-      MAX_ALLOWANCE
-=======
       MAX_ALLOWANCE,
->>>>>>> de34efab
     )
     const data = await preApprove.encodeABI({ from: address })
     const estimatedGas = bnOrZero(await preApprove.estimateGas({ from: address }))
