<<<<<<< HEAD
import { adapters, AssetId, ChainNamespace } from '@shapeshiftoss/caip'
import { Asset } from '@shapeshiftoss/types'
=======
import { adapters, AssetId, ChainId, fromAssetId } from '@shapeshiftoss/caip'
import { Asset, SupportedChainIds } from '@shapeshiftoss/types'
>>>>>>> 359b0366

import {
  ApprovalNeededOutput,
  BuyAssetBySellIdInput,
  SwapError,
  SwapErrorTypes,
  Swapper,
  SwapperType,
  Trade,
  TradeQuote,
  TradeResult,
  TradeTxs
} from '../../api'
import { PoolResponse, ThorchainSwapperDeps } from './types'
import { getUsdRate } from './utils/getUsdRate/getUsdRate'
import { thorService } from './utils/thorService'

<<<<<<< HEAD
export class ThorchainSwapper implements Swapper<ChainNamespace> {
=======
export class ThorchainSwapper implements Swapper {
  private swapSupportedChainIds: Record<ChainId, boolean> = {
    'eip155:1': true,
    'bip122:000000000019d6689c085ae165831e93': true
  }
>>>>>>> 359b0366
  private supportedAssetIds: AssetId[] = []
  deps: ThorchainSwapperDeps

  constructor(deps: ThorchainSwapperDeps) {
    this.deps = deps
  }

  async initialize() {
    try {
      const { data: responseData } = await thorService.get<PoolResponse[]>(
        `${this.deps.midgardUrl}/pools`
      )

      const supportedAssetIds = responseData.reduce<AssetId[]>((acc, midgardPool) => {
        const assetId = adapters.poolAssetIdToAssetId(midgardPool.asset)
        if (!assetId || !this.swapSupportedChainIds[fromAssetId(assetId).chainId]) return acc
        acc.push(assetId)
        return acc
      }, [])

      this.supportedAssetIds = supportedAssetIds
    } catch (e) {
      throw new SwapError('[thorchainInitialize]: initialize failed to set supportedAssetIds', {
        code: SwapErrorTypes.INITIALIZE_FAILED,
        cause: e
      })
    }
  }

  getType() {
    return SwapperType.Thorchain
  }

  getUsdRate(input: Pick<Asset, 'symbol' | 'assetId'>): Promise<string> {
    return getUsdRate({ deps: this.deps, input })
  }

  async approvalNeeded(): Promise<ApprovalNeededOutput> {
    throw new Error('ThorchainSwapper: approvalNeeded unimplemented')
  }

  async approveInfinite(): Promise<string> {
    throw new Error('ThorchainSwapper: approveInfinite unimplemented')
  }

  filterBuyAssetsBySellAssetId(args: BuyAssetBySellIdInput): AssetId[] {
    const { assetIds = [], sellAssetId } = args
    return assetIds.filter(
      (assetId) => this.supportedAssetIds.includes(assetId) && assetId !== sellAssetId
    )
  }

  filterAssetIdsBySellable(): AssetId[] {
    return this.supportedAssetIds
  }

  async buildTrade(): Promise<Trade<ChainNamespace>> {
    throw new Error('ThorchainSwapper: buildTrade unimplemented')
  }

  async getTradeQuote(): Promise<TradeQuote<ChainNamespace>> {
    throw new Error('ThorchainSwapper: getTradeQuote unimplemented')
  }

  async executeTrade(): Promise<TradeResult> {
    throw new Error('ThorchainSwapper: executeTrade unimplemented')
  }

  async getTradeTxs(): Promise<TradeTxs> {
    throw new Error('ThorchainSwapper: executeTrade unimplemented')
  }
}<|MERGE_RESOLUTION|>--- conflicted
+++ resolved
@@ -1,10 +1,5 @@
-<<<<<<< HEAD
-import { adapters, AssetId, ChainNamespace } from '@shapeshiftoss/caip'
-import { Asset } from '@shapeshiftoss/types'
-=======
-import { adapters, AssetId, ChainId, fromAssetId } from '@shapeshiftoss/caip'
+import { adapters, AssetId } from '@shapeshiftoss/caip'
 import { Asset, SupportedChainIds } from '@shapeshiftoss/types'
->>>>>>> 359b0366
 
 import {
   ApprovalNeededOutput,
@@ -22,15 +17,11 @@
 import { getUsdRate } from './utils/getUsdRate/getUsdRate'
 import { thorService } from './utils/thorService'
 
-<<<<<<< HEAD
 export class ThorchainSwapper implements Swapper<ChainNamespace> {
-=======
-export class ThorchainSwapper implements Swapper {
   private swapSupportedChainIds: Record<ChainId, boolean> = {
     'eip155:1': true,
     'bip122:000000000019d6689c085ae165831e93': true
   }
->>>>>>> 359b0366
   private supportedAssetIds: AssetId[] = []
   deps: ThorchainSwapperDeps
 
