--- conflicted
+++ resolved
@@ -1,8 +1,4 @@
-<<<<<<< HEAD
 import { ChainNamespace, fromAssetId, getFeeAssetIdFromAssetId } from '@shapeshiftoss/caip'
-=======
-import { fromAssetId, getFeeAssetIdFromAssetId } from '@shapeshiftoss/caip'
->>>>>>> 359b0366
 
 import { ApprovalNeededInput, ApprovalNeededOutput, SwapError, SwapErrorTypes } from '../../../api'
 import { bnOrZero } from '../../utils/bignumber'
@@ -11,13 +7,8 @@
 import { ZrxSwapperDeps } from '../ZrxSwapper'
 
 export async function ZrxApprovalNeeded(
-<<<<<<< HEAD
   { adapter, web3 }: ZrxSwapperDeps,
   { quote, wallet }: ApprovalNeededInput<ChainNamespace>
-=======
-  { adapterManager, web3 }: ZrxSwapperDeps,
-  { quote, wallet }: ApprovalNeededInput<'eip155:1'>
->>>>>>> 359b0366
 ): Promise<ApprovalNeededOutput> {
   const { sellAsset } = quote
 
