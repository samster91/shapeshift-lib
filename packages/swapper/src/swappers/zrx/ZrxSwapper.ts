--- conflicted
+++ resolved
@@ -3,10 +3,6 @@
 import {
   ApprovalNeededOutput,
   Asset,
-<<<<<<< HEAD
-=======
-  ChainTypes,
->>>>>>> 4030070a
   ExecQuoteOutput,
   GetQuoteInput,
   MinMaxOutput,
@@ -58,11 +54,7 @@
     return SwapperType.Zrx
   }
 
-<<<<<<< HEAD
   async buildTrade(args: BuildTradeInput): Promise<Trade<ChainIdTypes>> {
-=======
-  async buildTrade(args: BuildTradeInput): Promise<Trade<ChainTypes>> {
->>>>>>> 4030070a
     return zrxBuildTrade(this.deps, args)
   }
 
@@ -78,11 +70,7 @@
     return getZrxMinMax(input)
   }
 
-<<<<<<< HEAD
   async executeTrade(args: ExecuteTradeInput<ChainIdTypes>): Promise<ExecQuoteOutput> {
-=======
-  async executeTrade(args: ExecuteTradeInput<ChainTypes>): Promise<ExecQuoteOutput> {
->>>>>>> 4030070a
     return zrxExecuteTrade(this.deps, args)
   }
 
