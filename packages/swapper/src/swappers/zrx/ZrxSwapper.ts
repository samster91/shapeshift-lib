import { CAIP19, ChainId } from '@shapeshiftoss/caip'
import { ChainAdapterManager } from '@shapeshiftoss/chain-adapters'
import {
  ApprovalNeededOutput,
  Asset,
  BuildQuoteTxInput,
  ExecQuoteInput,
  ExecQuoteOutput,
  GetQuoteInput,
  MinMaxOutput,
  Quote,
  SwapperType
} from '@shapeshiftoss/types'
import Web3 from 'web3'

import {
  ApprovalNeededInput,
  ApproveInfiniteInput,
  BuildTradeInput,
  BuyAssetBySellIdInput,
  ExecuteTradeInput,
  GetTradeQuoteInput,
  Swapper,
  Trade,
  TradeQuote
} from '../../api'
import { getZrxMinMax } from './getZrxMinMax/getZrxMinMax'
import { getZrxQuote } from './getZrxQuote/getZrxQuote'
import { getZrxTradeQuote } from './getZrxTradeQuote/getZrxTradeQuote'
import { getUsdRate } from './utils/helpers/helpers'
import { ZrxApprovalNeeded } from './ZrxApprovalNeeded/ZrxApprovalNeeded'
import { ZrxApproveInfinite } from './ZrxApproveInfinite/ZrxApproveInfinite'
import { ZrxBuildQuoteTx } from './ZrxBuildQuoteTx/ZrxBuildQuoteTx'
import { zrxBuildTrade } from './zrxBuildTrade/zrxBuildTrade'
import { ZrxExecuteQuote } from './ZrxExecuteQuote/ZrxExecuteQuote'
import { zrxExecuteTrade } from './zrxExecuteTrade/zrxExecuteTrade'

export type ZrxSwapperDeps = {
  adapterManager: ChainAdapterManager
  web3: Web3
}

export class ZrxError extends Error {
  constructor(message: string) {
    super(message)
    this.message = `ZrxError:${message}`
  }
}

export class ZrxSwapper implements Swapper {
  public static swapperName = 'ZrxSwapper'
  deps: ZrxSwapperDeps

  constructor(deps: ZrxSwapperDeps) {
    this.deps = deps
  }

  getType() {
    return SwapperType.Zrx
  }

  async buildQuoteTx(args: BuildQuoteTxInput): Promise<Quote<ChainId>> {
    return ZrxBuildQuoteTx(this.deps, args)
  }

  async getQuote(input: GetQuoteInput): Promise<Quote<ChainId>> {
    return getZrxQuote(input)
  }

  async buildTrade(args: BuildTradeInput): Promise<Trade<ChainTypes>> {
    return zrxBuildTrade(this.deps, args)
  }

  async getTradeQuote(input: GetTradeQuoteInput): Promise<TradeQuote<ChainTypes>> {
    return getZrxTradeQuote(input)
  }

  async getUsdRate(input: Pick<Asset, 'symbol' | 'tokenId'>): Promise<string> {
    return getUsdRate(input)
  }

  async getMinMax(input: GetQuoteInput): Promise<MinMaxOutput> {
    return getZrxMinMax(input)
  }

  async executeQuote(args: ExecQuoteInput<ChainId>): Promise<ExecQuoteOutput> {
    return ZrxExecuteQuote(this.deps, args)
  }

<<<<<<< HEAD
  async approvalNeeded(args: ApprovalNeededInput<ChainId>): Promise<ApprovalNeededOutput> {
=======
  async executeTrade(args: ExecuteTradeInput<ChainTypes>): Promise<ExecQuoteOutput> {
    return zrxExecuteTrade(this.deps, args)
  }

  async approvalNeeded(args: ApprovalNeededInput<ChainTypes>): Promise<ApprovalNeededOutput> {
>>>>>>> 1658cb6b
    return ZrxApprovalNeeded(this.deps, args)
  }

  async approveInfinite(args: ApproveInfiniteInput<ChainId>): Promise<string> {
    return ZrxApproveInfinite(this.deps, args)
  }

  filterBuyAssetsBySellAssetId(args: BuyAssetBySellIdInput): CAIP19[] {
    const { assetIds, sellAssetId } = args
    // TODO: pending changes to caip lib, we may want to import caip2 value instead.
    return assetIds.filter((id) => id.startsWith('eip155:1') && sellAssetId.startsWith('eip155:1'))
  }

  filterAssetIdsBySellable(assetIds: CAIP19[]): CAIP19[] {
    return assetIds.filter((id) => id.startsWith('eip155:1'))
  }
}<|MERGE_RESOLUTION|>--- conflicted
+++ resolved
@@ -1,4 +1,4 @@
-import { CAIP19, ChainId } from '@shapeshiftoss/caip'
+import { AssetId, ChainId } from '@shapeshiftoss/caip'
 import { ChainAdapterManager } from '@shapeshiftoss/chain-adapters'
 import {
   ApprovalNeededOutput,
@@ -67,11 +67,11 @@
     return getZrxQuote(input)
   }
 
-  async buildTrade(args: BuildTradeInput): Promise<Trade<ChainTypes>> {
+  async buildTrade(args: BuildTradeInput): Promise<Trade<ChainId>> {
     return zrxBuildTrade(this.deps, args)
   }
 
-  async getTradeQuote(input: GetTradeQuoteInput): Promise<TradeQuote<ChainTypes>> {
+  async getTradeQuote(input: GetTradeQuoteInput): Promise<TradeQuote<ChainId>> {
     return getZrxTradeQuote(input)
   }
 
@@ -87,15 +87,11 @@
     return ZrxExecuteQuote(this.deps, args)
   }
 
-<<<<<<< HEAD
-  async approvalNeeded(args: ApprovalNeededInput<ChainId>): Promise<ApprovalNeededOutput> {
-=======
-  async executeTrade(args: ExecuteTradeInput<ChainTypes>): Promise<ExecQuoteOutput> {
+  async executeTrade(args: ExecuteTradeInput<ChainId>): Promise<ExecQuoteOutput> {
     return zrxExecuteTrade(this.deps, args)
   }
 
-  async approvalNeeded(args: ApprovalNeededInput<ChainTypes>): Promise<ApprovalNeededOutput> {
->>>>>>> 1658cb6b
+  async approvalNeeded(args: ApprovalNeededInput<ChainId>): Promise<ApprovalNeededOutput> {
     return ZrxApprovalNeeded(this.deps, args)
   }
 
@@ -103,13 +99,13 @@
     return ZrxApproveInfinite(this.deps, args)
   }
 
-  filterBuyAssetsBySellAssetId(args: BuyAssetBySellIdInput): CAIP19[] {
+  filterBuyAssetsBySellAssetId(args: BuyAssetBySellIdInput): AssetId[] {
     const { assetIds, sellAssetId } = args
     // TODO: pending changes to caip lib, we may want to import caip2 value instead.
     return assetIds.filter((id) => id.startsWith('eip155:1') && sellAssetId.startsWith('eip155:1'))
   }
 
-  filterAssetIdsBySellable(assetIds: CAIP19[]): CAIP19[] {
+  filterAssetIdsBySellable(assetIds: AssetId[]): AssetId[] {
     return assetIds.filter((id) => id.startsWith('eip155:1'))
   }
 }