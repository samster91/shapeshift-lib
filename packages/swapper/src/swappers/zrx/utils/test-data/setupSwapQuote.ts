import { Asset } from '@shapeshiftoss/types'

import { GetTradeQuoteInput, TradeQuote } from '../../../../api'
import { FOX, WETH } from '../../../utils/test-data/assets'
import { ZrxQuoteResponse } from '../../types'

export const setupQuote = () => {
  const sellAsset: Asset = { ...FOX }
  const buyAsset: Asset = { ...WETH }
<<<<<<< HEAD
  const tradeQuote: TradeQuote<'eip155'> = {
    success: true,
    statusReason: '',
=======
  const tradeQuote: TradeQuote<'eip155:1'> = {
>>>>>>> 359b0366
    buyAmount: '',
    sellAmount: '1000000000000000000',
    sellAsset,
    buyAsset,
    allowanceContract: 'allowanceContractAddress',
    sellAssetAccountId: '0',
    minimum: '0',
    maximum: '999999999999',
<<<<<<< HEAD
    feeData: {
      fee: '0',
      chainSpecific: {}
    },
=======
    feeData: { fee: '0', tradeFee: '0', chainSpecific: {} },
>>>>>>> 359b0366
    rate: '1',
    sources: []
  }

  const quoteInput: GetTradeQuoteInput = {
    sellAmount: '1000000000000000000',
    sellAsset,
    buyAsset,
    sellAssetAccountId: '0',
    sendMax: false
  }
  return { quoteInput, tradeQuote, buyAsset, sellAsset }
}

export const setupZrxTradeQuoteResponse = () => {
  const sellAsset: Asset = { ...FOX }
  const buyAsset: Asset = { ...WETH }
  const quoteResponse: ZrxQuoteResponse = {
    sellAmount: '1000000000000000000',
    allowanceTarget: 'allowanceTargetAddress',
    price: '1',
    to: '0x123',
    data: '0x1234',
    gas: '1235',
    gasPrice: '1236',
    sources: [],
    buyAmount: ''
  }
  return { quoteResponse, buyAsset, sellAsset }
}

export const setupBuildTrade = () => {
  const sellAsset: Asset = { ...FOX }
  const buyAsset: Asset = { ...WETH }
  const buildTradeInput = {
    sellAmount: '1000000000000000000',
    allowanceTarget: 'allowanceTargetAddress',
    price: '1',
    to: '0x123',
    buyAmount: '',
    buyAsset,
    sendMax: false,
    sellAssetAccountId: '0',
    buyAssetAccountId: '0',
    sellAsset
  }
  return { buildTradeInput, buyAsset, sellAsset }
}

export const setupExecuteTrade = () => {
  const sellAsset: Asset = { ...FOX }
  const buyAsset: Asset = { ...WETH }
  const executeTradeInput = {
    sellAmount: '1000000000000000000',
    allowanceTarget: 'allowanceTargetAddress',
    price: '1',
    to: '0x123',
    gas: '1235',
    gasPrice: '1236',
    buyAmount: '',
    buyAsset,
    sellAsset,
    sendMax: false,
    sellAssetAccountId: '0',
    txData: '0x0',
    depositAddress: '0x0',
    receiveAddress: '0x0',
    feeData: { fee: '0', chainSpecific: {}, tradeFee: '0' },
    rate: '0',
    sources: []
  }
  return { executeTradeInput, buyAsset, sellAsset }
}<|MERGE_RESOLUTION|>--- conflicted
+++ resolved
@@ -7,13 +7,7 @@
 export const setupQuote = () => {
   const sellAsset: Asset = { ...FOX }
   const buyAsset: Asset = { ...WETH }
-<<<<<<< HEAD
   const tradeQuote: TradeQuote<'eip155'> = {
-    success: true,
-    statusReason: '',
-=======
-  const tradeQuote: TradeQuote<'eip155:1'> = {
->>>>>>> 359b0366
     buyAmount: '',
     sellAmount: '1000000000000000000',
     sellAsset,
@@ -22,14 +16,7 @@
     sellAssetAccountId: '0',
     minimum: '0',
     maximum: '999999999999',
-<<<<<<< HEAD
-    feeData: {
-      fee: '0',
-      chainSpecific: {}
-    },
-=======
     feeData: { fee: '0', tradeFee: '0', chainSpecific: {} },
->>>>>>> 359b0366
     rate: '1',
     sources: []
   }
