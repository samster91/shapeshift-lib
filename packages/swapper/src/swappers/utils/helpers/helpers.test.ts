<<<<<<< HEAD
import { normalizeAmount, normalizeIntegerAmount } from './helpers'
=======
import { HDWallet } from '@shapeshiftoss/hdwallet-core'
import Web3 from 'web3'
>>>>>>> d23ecd7b

import { erc20Abi } from '../abi/erc20-abi'
import { erc20AllowanceAbi } from '../abi/erc20Allowance-abi'
import { bn, bnOrZero } from '../bignumber'
import { setupDeps } from '../test-data/setupDeps'
import { setupQuote } from '../test-data/setupSwapQuote'
import { getAllowanceRequired, grantAllowance, normalizeAmount } from './helpers'

jest.mock('web3')

// @ts-ignore
Web3.mockImplementation(() => ({
  eth: {
    Contract: jest.fn(() => ({
      methods: {
        allowance: jest.fn(() => ({
          call: jest.fn()
        }))
      }
    }))
  }
}))

describe('utils', () => {
  const { tradeQuote, sellAsset } = setupQuote()
  const { web3, adapter } = setupDeps()

  describe('getAllowanceRequired', () => {
    const getAllowanceInput = {
      receiveAddress: '0x0',
      web3,
      erc20AllowanceAbi,
      allowanceContract: '0x0',
      sellAmount: '100',
      sellAsset
    }

    it('should return 0 if the sellAsset symbol is ETH', async () => {
      expect(
        await getAllowanceRequired({
          ...getAllowanceInput,
          sellAsset: { ...sellAsset, assetId: 'eip155:1/slip44:60' }
        })
      ).toEqual(bn(0))
    })

    it('should return sellAmount if allowanceOnChain is 0', async () => {
      const allowanceOnChain = '0'
      ;(web3.eth.Contract as jest.Mock<unknown>).mockImplementation(() => ({
        methods: {
          allowance: jest.fn(() => ({
            call: jest.fn(() => allowanceOnChain)
          }))
        }
      }))

      expect(await getAllowanceRequired(getAllowanceInput)).toEqual(
        bnOrZero(getAllowanceInput.sellAmount)
      )
    })

    it('should throw error if allowanceOnChain is undefined', async () => {
      const allowanceOnChain = undefined
      ;(web3.eth.Contract as jest.Mock<unknown>).mockImplementation(() => ({
        methods: {
          allowance: jest.fn(() => ({
            call: jest.fn(() => allowanceOnChain)
          }))
        }
      }))

      await expect(getAllowanceRequired(getAllowanceInput)).rejects.toThrow(
        `[getAllowanceRequired]`
      )
    })

    it('should return 0 if sellAmount minus allowanceOnChain is negative', async () => {
      const allowanceOnChain = '1000'

      ;(web3.eth.Contract as jest.Mock<unknown>).mockImplementation(() => ({
        methods: {
          allowance: jest.fn(() => ({
            call: jest.fn(() => allowanceOnChain)
          }))
        }
      }))

      expect(await getAllowanceRequired(getAllowanceInput)).toEqual(bn(0))
    })

    it('should return sellAsset minus allowanceOnChain', async () => {
      const allowanceOnChain = '100'

      ;(web3.eth.Contract as jest.Mock<unknown>).mockImplementation(() => ({
        methods: {
          allowance: jest.fn(() => ({
            call: jest.fn(() => allowanceOnChain)
          }))
        }
      }))

      expect(await getAllowanceRequired({ ...getAllowanceInput, sellAmount: '1000' })).toEqual(
        bn(900)
      )
    })
  })

  describe('grantAllowance', () => {
    const walletAddress = '0xc770eefad204b5180df6a14ee197d99d808ee52d'
    const wallet = {
      supportsOfflineSigning: jest.fn(() => true),
      ethGetAddress: jest.fn(() => Promise.resolve(walletAddress))
    } as unknown as HDWallet

    it('should return a txid', async () => {
      const quote = {
        ...tradeQuote
      }
      ;(web3.eth.Contract as jest.Mock<unknown>).mockImplementation(() => ({
        methods: {
          approve: jest.fn(() => ({
            encodeABI: jest.fn(
              () => '0x3a93b3190cbb22d23a07c18959c701a7e7d83257a775b6197b67c648a3f90419'
            )
          }))
        }
      }))
      ;(adapter.buildSendTransaction as jest.Mock).mockResolvedValueOnce({ txToSign: {} })
      ;(adapter.broadcastTransaction as jest.Mock).mockResolvedValueOnce('broadcastedTx')
      expect(await grantAllowance({ quote, wallet, adapter, erc20Abi, web3 })).toEqual(
        'broadcastedTx'
      )
    })
  })

  describe('normalizeAmount', () => {
    it('should return a string number rounded to the 16th decimal place', () => {
      const result = normalizeAmount('586084736227728377283728272309128120398')
      expect(result).toEqual('586084736227728400000000000000000000000')
    })
  })
})

describe('normalizeIntegerAmount', () => {
  it('should return a string number rounded to the 16th decimal place', () => {
    const result = normalizeIntegerAmount('586084736227728377283728272309128120398')
    expect(result).toEqual('586084736227728400000000000000000000000')

    const result2 = normalizeIntegerAmount('586084736227728.3')
    expect(result2).toEqual('586084736227728')
  })
})<|MERGE_RESOLUTION|>--- conflicted
+++ resolved
@@ -1,16 +1,17 @@
-<<<<<<< HEAD
-import { normalizeAmount, normalizeIntegerAmount } from './helpers'
-=======
 import { HDWallet } from '@shapeshiftoss/hdwallet-core'
 import Web3 from 'web3'
->>>>>>> d23ecd7b
 
 import { erc20Abi } from '../abi/erc20-abi'
 import { erc20AllowanceAbi } from '../abi/erc20Allowance-abi'
 import { bn, bnOrZero } from '../bignumber'
 import { setupDeps } from '../test-data/setupDeps'
 import { setupQuote } from '../test-data/setupSwapQuote'
-import { getAllowanceRequired, grantAllowance, normalizeAmount } from './helpers'
+import {
+  getAllowanceRequired,
+  grantAllowance,
+  normalizeAmount,
+  normalizeIntegerAmount
+} from './helpers'
 
 jest.mock('web3')
 
