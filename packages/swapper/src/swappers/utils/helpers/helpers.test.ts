import { HDWallet } from '@shapeshiftoss/hdwallet-core'
import Web3 from 'web3'

import { erc20Abi } from '../abi/erc20-abi'
import { erc20AllowanceAbi } from '../abi/erc20Allowance-abi'
import { bn, bnOrZero } from '../bignumber'
import { setupDeps } from '../test-data/setupDeps'
import { setupQuote } from '../test-data/setupSwapQuote'
import {
  getAllowanceRequired,
  grantAllowance,
  normalizeAmount,
  normalizeIntegerAmount
} from './helpers'

jest.mock('web3')

// @ts-ignore
Web3.mockImplementation(() => ({
  eth: {
    Contract: jest.fn(() => ({
      methods: {
        allowance: jest.fn(() => ({
          call: jest.fn()
        }))
      }
    }))
  }
}))

describe('utils', () => {
  const { tradeQuote, sellAsset } = setupQuote()
  const { web3, adapter } = setupDeps()

  describe('getAllowanceRequired', () => {
    const getAllowanceInput = {
      receiveAddress: '0x0',
      web3,
      erc20AllowanceAbi,
      allowanceContract: '0x0',
      sellAmount: '100',
      sellAsset
    }

    it('should return 0 if the sellAsset symbol is ETH', async () => {
      expect(
        await getAllowanceRequired({
          ...getAllowanceInput,
          sellAsset: { ...sellAsset, assetId: 'eip155:1/slip44:60' }
        })
      ).toEqual(bn(0))
    })

    it('should return sellAmount if allowanceOnChain is 0', async () => {
      const allowanceOnChain = '0'
      ;(web3.eth.Contract as jest.Mock<unknown>).mockImplementation(() => ({
        methods: {
          allowance: jest.fn(() => ({
            call: jest.fn(() => allowanceOnChain)
          }))
        }
      }))

      expect(await getAllowanceRequired(getAllowanceInput)).toEqual(
        bnOrZero(getAllowanceInput.sellAmount)
      )
    })

    it('should throw error if allowanceOnChain is undefined', async () => {
      const allowanceOnChain = undefined
      ;(web3.eth.Contract as jest.Mock<unknown>).mockImplementation(() => ({
        methods: {
          allowance: jest.fn(() => ({
            call: jest.fn(() => allowanceOnChain)
          }))
        }
      }))

      await expect(getAllowanceRequired(getAllowanceInput)).rejects.toThrow(
        `[getAllowanceRequired]`
      )
    })

    it('should return 0 if sellAmount minus allowanceOnChain is negative', async () => {
      const allowanceOnChain = '1000'

      ;(web3.eth.Contract as jest.Mock<unknown>).mockImplementation(() => ({
        methods: {
          allowance: jest.fn(() => ({
            call: jest.fn(() => allowanceOnChain)
          }))
        }
      }))

      expect(await getAllowanceRequired(getAllowanceInput)).toEqual(bn(0))
    })

    it('should return sellAsset minus allowanceOnChain', async () => {
      const allowanceOnChain = '100'

      ;(web3.eth.Contract as jest.Mock<unknown>).mockImplementation(() => ({
        methods: {
          allowance: jest.fn(() => ({
            call: jest.fn(() => allowanceOnChain)
          }))
        }
      }))

      expect(await getAllowanceRequired({ ...getAllowanceInput, sellAmount: '1000' })).toEqual(
        bn(900)
      )
    })
  })

  describe('grantAllowance', () => {
    const walletAddress = '0xc770eefad204b5180df6a14ee197d99d808ee52d'
    const wallet = {
      supportsOfflineSigning: jest.fn(() => true),
      ethGetAddress: jest.fn(() => Promise.resolve(walletAddress))
    } as unknown as HDWallet

    it('should return a txid', async () => {
      const quote = {
        ...tradeQuote
      }
      ;(web3.eth.Contract as jest.Mock<unknown>).mockImplementation(() => ({
        methods: {
          approve: jest.fn(() => ({
            encodeABI: jest.fn(
              () => '0x3a93b3190cbb22d23a07c18959c701a7e7d83257a775b6197b67c648a3f90419'
            )
          }))
        }
      }))
      ;(adapter.buildSendTransaction as jest.Mock).mockResolvedValueOnce({ txToSign: {} })
      ;(adapter.broadcastTransaction as jest.Mock).mockResolvedValueOnce('broadcastedTx')
      expect(await grantAllowance({ quote, wallet, adapter, erc20Abi, web3 })).toEqual(
        'broadcastedTx'
      )
    })
  })

  describe('normalizeAmount', () => {
    it('should return a string number rounded to the 16th decimal place', () => {
      const result = normalizeAmount('586084736227728377283728272309128120398')
      expect(result).toEqual('586084736227728400000000000000000000000')
    })
  })
})

describe('normalizeIntegerAmount', () => {
  it('should return a string number rounded to the 16th decimal place', () => {
    const result = normalizeIntegerAmount('586084736227728377283728272309128120398')
    expect(result).toEqual('586084736227728400000000000000000000000')

    const result2 = normalizeIntegerAmount('586084736227728.3')
    expect(result2).toEqual('586084736227728')
  })
<<<<<<< HEAD
=======

  it('should return a string number rounded to the 16th decimal place with number and bn inputs', () => {
    const result1 = normalizeIntegerAmount(bn('586084736227728377283728272309128120398'))
    expect(result1).toEqual('586084736227728400000000000000000000000')

    const result2 = normalizeIntegerAmount(bn('586084736227728.3'))
    expect(result2).toEqual('586084736227728')

    // eslint-disable-next-line @typescript-eslint/no-loss-of-precision
    const result3 = normalizeIntegerAmount(58608473622772841)
    expect(result3).toEqual('58608473622772840')

    const result4 = normalizeIntegerAmount(586084736227728.3)
    expect(result4).toEqual('586084736227728')
  })
>>>>>>> f128837f
})<|MERGE_RESOLUTION|>--- conflicted
+++ resolved
@@ -156,8 +156,6 @@
     const result2 = normalizeIntegerAmount('586084736227728.3')
     expect(result2).toEqual('586084736227728')
   })
-<<<<<<< HEAD
-=======
 
   it('should return a string number rounded to the 16th decimal place with number and bn inputs', () => {
     const result1 = normalizeIntegerAmount(bn('586084736227728377283728272309128120398'))
@@ -173,5 +171,4 @@
     const result4 = normalizeIntegerAmount(586084736227728.3)
     expect(result4).toEqual('586084736227728')
   })
->>>>>>> f128837f
 })