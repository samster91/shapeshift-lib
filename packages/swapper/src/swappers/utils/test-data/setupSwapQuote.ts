<<<<<<< HEAD
import { HDWallet } from '@shapeshiftoss/hdwallet-core'
import { Asset } from '@shapeshiftoss/types'
=======
import { Asset, KnownChainIds } from '@shapeshiftoss/types'
>>>>>>> 4bd966f0

import { BuildTradeInput, GetTradeQuoteInput, TradeQuote } from '../../../api'
import { FOX, WETH } from './assets'

export const setupQuote = () => {
  const sellAsset: Asset = { ...FOX }
  const buyAsset: Asset = { ...WETH }
  const tradeQuote: TradeQuote<KnownChainIds.EthereumMainnet> = {
    buyAmount: '',
    sellAmount: '1000000000000000000',
    sellAsset,
    buyAsset,
    allowanceContract: 'allowanceContractAddress',
    sellAssetAccountNumber: 0,
    minimum: '0',
    maximum: '999999999999',
    feeData: { fee: '0', tradeFee: '0', chainSpecific: {} },
    rate: '1',
    sources: []
  }

  const quoteInput: GetTradeQuoteInput = {
    chainId: KnownChainIds.EthereumMainnet,
    sellAmount: '1000000000000000000',
    sellAsset,
    buyAsset,
    sellAssetAccountNumber: 0,
    sendMax: false
  }
  return { quoteInput, tradeQuote, buyAsset, sellAsset }
}

export const setupBuildTrade = () => {
  const sellAsset: Asset = { ...FOX }
  const buyAsset: Asset = { ...WETH }
  const buildTradeInput: BuildTradeInput = {
    chainId: 'eip155:1',
    sellAmount: '1000000000000000000',
    buyAsset,
    sendMax: false,
    sellAssetAccountNumber: 0,
    buyAssetAccountNumber: 0,
    sellAsset,
    wallet: <HDWallet>{}
  }
  return { buildTradeInput, buyAsset, sellAsset }
}<|MERGE_RESOLUTION|>--- conflicted
+++ resolved
@@ -1,9 +1,5 @@
-<<<<<<< HEAD
 import { HDWallet } from '@shapeshiftoss/hdwallet-core'
-import { Asset } from '@shapeshiftoss/types'
-=======
 import { Asset, KnownChainIds } from '@shapeshiftoss/types'
->>>>>>> 4bd966f0
 
 import { BuildTradeInput, GetTradeQuoteInput, TradeQuote } from '../../../api'
 import { FOX, WETH } from './assets'
@@ -40,7 +36,7 @@
   const sellAsset: Asset = { ...FOX }
   const buyAsset: Asset = { ...WETH }
   const buildTradeInput: BuildTradeInput = {
-    chainId: 'eip155:1',
+    chainId: KnownChainIds.EthereumMainnet,
     sellAmount: '1000000000000000000',
     buyAsset,
     sendMax: false,
