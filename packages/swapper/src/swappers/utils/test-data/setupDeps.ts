--- conflicted
+++ resolved
@@ -1,4 +1,3 @@
-import { AssetService } from '@shapeshiftoss/asset-service'
 import { ethereum } from '@shapeshiftoss/chain-adapters'
 import * as unchained from '@shapeshiftoss/unchained-client'
 import Web3 from 'web3'
@@ -25,11 +24,6 @@
 
   const ethNodeUrl = 'http://localhost:1000'
   const web3Provider = new Web3.providers.HttpProvider(ethNodeUrl)
-  const assetService = new AssetService()
 
-<<<<<<< HEAD
-  return { web3: new Web3(web3Provider), adapter: ethChainAdapter, assetService }
-=======
   return { web3: new Web3(web3Provider), adapter: ethChainAdapter, feeAsset: WETH }
->>>>>>> 519d5cfb
 }