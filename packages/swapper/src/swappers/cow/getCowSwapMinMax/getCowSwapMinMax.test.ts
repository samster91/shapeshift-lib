import { AssetService } from '@shapeshiftoss/asset-service'
import { ethereum } from '@shapeshiftoss/chain-adapters'
import Web3 from 'web3'

import { BTC, ETH, FOX, WETH } from '../../utils/test-data/assets'
import { MAX_COWSWAP_TRADE } from '../utils/constants'
import { getCowSwapMinMax } from './getCowSwapMinMax'

jest.mock('../utils/helpers/helpers', () => ({
  getUsdRate: () => '0.25'
}))

const DEPS = {
  apiUrl: '',
<<<<<<< HEAD
  web3: <Web3>{},
  adapter: <ethereum.ChainAdapter>{},
  assetService: <AssetService>{}
=======
  web3: {} as Web3,
  adapter: {} as ethereum.ChainAdapter,
  feeAsset: WETH
>>>>>>> 519d5cfb
}

describe('getCowSwapMinMax', () => {
  it('returns minimum and maximum', async () => {
    const minMax = await getCowSwapMinMax(DEPS, FOX, WETH)
    expect(minMax.minimum).toBe('40')
    expect(minMax.maximum).toBe(MAX_COWSWAP_TRADE)
  })

  it('fails on non erc 20 assets', async () => {
    await expect(getCowSwapMinMax(DEPS, BTC, WETH)).rejects.toThrow('[getCowSwapMinMax]')
    await expect(getCowSwapMinMax(DEPS, FOX, ETH)).rejects.toThrow('[getCowSwapMinMax]')
  })
})<|MERGE_RESOLUTION|>--- conflicted
+++ resolved
@@ -1,4 +1,3 @@
-import { AssetService } from '@shapeshiftoss/asset-service'
 import { ethereum } from '@shapeshiftoss/chain-adapters'
 import Web3 from 'web3'
 
@@ -12,15 +11,9 @@
 
 const DEPS = {
   apiUrl: '',
-<<<<<<< HEAD
-  web3: <Web3>{},
-  adapter: <ethereum.ChainAdapter>{},
-  assetService: <AssetService>{}
-=======
   web3: {} as Web3,
   adapter: {} as ethereum.ChainAdapter,
   feeAsset: WETH
->>>>>>> 519d5cfb
 }
 
 describe('getCowSwapMinMax', () => {
