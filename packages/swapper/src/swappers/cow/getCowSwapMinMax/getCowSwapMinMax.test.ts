import { ethereum } from '@shapeshiftoss/chain-adapters'
<<<<<<< HEAD
=======
import Web3 from 'web3'
>>>>>>> d23ecd7b

import { BTC, ETH, FOX, WETH } from '../../utils/test-data/assets'
import { MAX_COWSWAP_TRADE } from '../utils/constants'
import { getCowSwapMinMax } from './getCowSwapMinMax'

jest.mock('../utils/helpers/helpers', () => ({
  getUsdRate: () => '0.25'
}))

const DEPS = {
  apiUrl: '',
<<<<<<< HEAD
=======
  web3: <Web3>{},
>>>>>>> d23ecd7b
  adapter: <ethereum.ChainAdapter>{}
}

describe('getCowSwapMinMax', () => {
  it('returns minimum and maximum', async () => {
    const minMax = await getCowSwapMinMax(DEPS, FOX, WETH)
    expect(minMax.minimum).toBe('40')
    expect(minMax.maximum).toBe(MAX_COWSWAP_TRADE)
  })

  it('fails on non erc 20 assets', async () => {
    await expect(getCowSwapMinMax(DEPS, BTC, WETH)).rejects.toThrow('[getCowSwapMinMax]')
    await expect(getCowSwapMinMax(DEPS, FOX, ETH)).rejects.toThrow('[getCowSwapMinMax]')
  })
})<|MERGE_RESOLUTION|>--- conflicted
+++ resolved
@@ -1,8 +1,5 @@
 import { ethereum } from '@shapeshiftoss/chain-adapters'
-<<<<<<< HEAD
-=======
 import Web3 from 'web3'
->>>>>>> d23ecd7b
 
 import { BTC, ETH, FOX, WETH } from '../../utils/test-data/assets'
 import { MAX_COWSWAP_TRADE } from '../utils/constants'
@@ -14,10 +11,7 @@
 
 const DEPS = {
   apiUrl: '',
-<<<<<<< HEAD
-=======
   web3: <Web3>{},
->>>>>>> d23ecd7b
   adapter: <ethereum.ChainAdapter>{}
 }
 
