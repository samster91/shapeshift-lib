import { HDWallet } from '@shapeshiftoss/hdwallet-core'
import Web3 from 'web3'

import { BTC, ETH } from '../../utils/test-data/assets'
import { setupDeps } from '../../utils/test-data/setupDeps'
import { setupQuote } from '../../utils/test-data/setupSwapQuote'
import { CowApprovalNeeded } from './CowApprovalNeeded'

jest.mock('web3')

// @ts-ignore
Web3.mockImplementation(() => ({
  eth: {
    Contract: jest.fn(() => ({
      methods: {
        allowance: jest.fn(() => ({
          call: jest.fn()
        }))
      }
    }))
  }
}))

describe('CowApprovalNeeded', () => {
<<<<<<< HEAD
  const { web3, adapter, assetService } = setupDeps()
  const args = { web3, adapter, apiUrl: '', assetService }
=======
  const { web3, adapter, feeAsset } = setupDeps()
  const args = { web3, adapter, apiUrl: '', feeAsset }
>>>>>>> f128837f
  ;(adapter.getAddress as jest.Mock).mockResolvedValue('0xc770eefad204b5180df6a14ee197d99d808ee52d')
  const { tradeQuote } = setupQuote()

  it('returns false if sellAsset assetId is ETH / non ERC-20', async () => {
    const input1 = {
      quote: { ...tradeQuote, sellAsset: ETH },
      wallet: <HDWallet>{}
    }

    const input2 = {
      quote: { ...tradeQuote, sellAsset: BTC },
      wallet: <HDWallet>{}
    }

    await expect(CowApprovalNeeded(args, input1)).rejects.toThrow(
      '[CowApprovalNeeded] - unsupported asset namespace'
    )
    await expect(CowApprovalNeeded(args, input2)).rejects.toThrow(
      '[CowApprovalNeeded] - unsupported asset namespace'
    )
  })

  it('returns false if allowanceOnChain is greater than quote.sellAmount', async () => {
    const allowanceOnChain = '50'
    const input = {
      quote: {
        ...tradeQuote,
        sellAmount: '10'
      },
      wallet: <HDWallet>{}
    }
    const mockedAllowance = jest.fn(() => ({
      call: jest.fn(() => allowanceOnChain)
    }))
    ;(web3.eth.Contract as jest.Mock<unknown>).mockImplementation(() => ({
      methods: {
        allowance: mockedAllowance
      }
    }))

    expect(await CowApprovalNeeded(args, input)).toEqual({
      approvalNeeded: false
    })
    expect(mockedAllowance).toHaveBeenCalledTimes(1)
    expect(mockedAllowance).toHaveBeenCalledWith(
      '0xc770eefad204b5180df6a14ee197d99d808ee52d',
      '0xc92e8bdf79f0507f65a392b0ab4667716bfe0110'
    )
  })

  it('returns true if allowanceOnChain is less than quote.sellAmount', async () => {
    const allowanceOnChain = '5'
    const input = {
      quote: {
        ...tradeQuote,
        sellAmount: '10'
      },
      wallet: <HDWallet>{}
    }

    const mockedAllowance = jest.fn(() => ({
      call: jest.fn(() => allowanceOnChain)
    }))
    ;(web3.eth.Contract as jest.Mock<unknown>).mockImplementation(() => ({
      methods: {
        allowance: mockedAllowance
      }
    }))

    expect(await CowApprovalNeeded(args, input)).toEqual({
      approvalNeeded: true
    })
    expect(mockedAllowance).toHaveBeenCalledTimes(1)
    expect(mockedAllowance).toHaveBeenCalledWith(
      '0xc770eefad204b5180df6a14ee197d99d808ee52d',
      '0xc92e8bdf79f0507f65a392b0ab4667716bfe0110'
    )
  })
})<|MERGE_RESOLUTION|>--- conflicted
+++ resolved
@@ -22,13 +22,8 @@
 }))
 
 describe('CowApprovalNeeded', () => {
-<<<<<<< HEAD
-  const { web3, adapter, assetService } = setupDeps()
-  const args = { web3, adapter, apiUrl: '', assetService }
-=======
   const { web3, adapter, feeAsset } = setupDeps()
   const args = { web3, adapter, apiUrl: '', feeAsset }
->>>>>>> f128837f
   ;(adapter.getAddress as jest.Mock).mockResolvedValue('0xc770eefad204b5180df6a14ee197d99d808ee52d')
   const { tradeQuote } = setupQuote()
 
