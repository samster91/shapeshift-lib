import { ethereum, FeeDataEstimate } from '@shapeshiftoss/chain-adapters'
import { HDWallet } from '@shapeshiftoss/hdwallet-core'
import { Asset, KnownChainIds } from '@shapeshiftoss/types'
import Web3 from 'web3'

import { GetTradeQuoteInput, TradeQuote } from '../../../api'
import { ETH, FOX, WBTC, WETH } from '../../utils/test-data/assets'
import { CowSwapperDeps } from '../CowSwapper'
import { cowService } from '../utils/cowService'
import { CowSwapQuoteApiInput } from '../utils/helpers/helpers'
import { getCowSwapTradeQuote } from './getCowSwapTradeQuote'

jest.mock('@shapeshiftoss/chain-adapters')
jest.mock('../utils/cowService')
jest.mock('../utils/helpers/helpers', () => {
  return {
    getNowPlusThirtyMinutesTimestamp: () => 1656797787,
    getUsdRate: (_args: CowSwapperDeps, input: Asset) => {
      if (input.assetId === WETH.assetId) {
        return Promise.resolve('1233.65940923824103061992')
      }

      return Promise.resolve('20978.38')
    }
  }
})

jest.mock('../../utils/helpers/helpers', () => {
  return {
    ...jest.requireActual('../../utils/helpers/helpers'),
    getApproveContractData: () => '0xABCDEFGH'
  }
})

const feeData: FeeDataEstimate<KnownChainIds.EthereumMainnet> = {
  fast: {
    txFee: '4080654495000000',
    chainSpecific: {
      gasLimit: '100000',
      gasPrice: '79036500000',
      maxFeePerGas: '216214758112',
      maxPriorityFeePerGas: '2982734547'
    }
  },
  slow: {
    txFee: '4080654495000000',
    chainSpecific: {
      gasLimit: '100000',
      gasPrice: '79036500000',
      maxFeePerGas: '216214758112',
      maxPriorityFeePerGas: '2982734547'
    }
  },
  average: {
    txFee: '4080654495000000',
    chainSpecific: {
      gasLimit: '100000',
      gasPrice: '79036500000',
      maxFeePerGas: '216214758112',
      maxPriorityFeePerGas: '2982734547'
    }
  }
}

const expectedApiInputWethToFox: CowSwapQuoteApiInput = {
  appData: '0x0000000000000000000000000000000000000000000000000000000000000000',
  buyToken: '0xc770eefad204b5180df6a14ee197d99d808ee52d',
  from: '0x0000000000000000000000000000000000000000',
  kind: 'sell',
  partiallyFillable: false,
  receiver: '0x0000000000000000000000000000000000000000',
  sellAmountBeforeFee: '1000000000000000000',
  sellToken: '0xc02aaa39b223fe8d0a0e5c4f27ead9083c756cc2',
  validTo: 1656797787
}

const expectedApiInputWbtcToWeth: CowSwapQuoteApiInput = {
  appData: '0x0000000000000000000000000000000000000000000000000000000000000000',
  buyToken: '0xc02aaa39b223fe8d0a0e5c4f27ead9083c756cc2',
  from: '0x0000000000000000000000000000000000000000',
  kind: 'sell',
  partiallyFillable: false,
  receiver: '0x0000000000000000000000000000000000000000',
  sellAmountBeforeFee: '100000000',
  sellToken: '0x2260fac5e5542a773aa44fbcfedf7c193bc2c599',
  validTo: 1656797787
}

const expectedTradeQuoteWethToFox: TradeQuote<KnownChainIds.EthereumMainnet> = {
  rate: '14716.04718939437505555958', // 14716 FOX per WETH
  minimum: '0.00810596500550730736',
  maximum: '100000000000000000000000000',
  feeData: {
    fee: '14557942658757988', // fee in WETH
    chainSpecific: {
      estimatedGas: '100000',
      gasPrice: '79036500000',
      approvalFee: '7903650000000000'
    },
    tradeFee: '0'
  },
  sellAmount: '1000000000000000000',
  buyAmount: '14501811818247595090576', // 14501 FOX
  sources: [{ name: 'CowSwap', proportion: '1' }],
  allowanceContract: '0xc92e8bdf79f0507f65a392b0ab4667716bfe0110',
  buyAsset: FOX,
  sellAsset: WETH,
  sellAssetAccountNumber: 0
}

<<<<<<< HEAD
const expectedTradeQuoteWbtcToWeth: TradeQuote<'eip155:1'> = {
  rate: '19.13939810252384532346', // 19.14 WETH per WBTC
=======
const expectedTradeQuoteWbtcToWeth: TradeQuote<KnownChainIds.EthereumMainnet> = {
  rate: '19.139398102523845323456857493095', // 19.14 WETH per WBTC
>>>>>>> 4bd966f0
  minimum: '0.0004766812308672071',
  maximum: '100000000000000000000000000',
  feeData: {
    fee: '2931322143956216.36', // fee in WETH
    chainSpecific: {
      estimatedGas: '100000',
      gasPrice: '79036500000',
      approvalFee: '7903650000000000'
    },
    tradeFee: '0'
  },
  sellAmount: '100000000',
  buyAmount: '19136098853078932263', // 19.13 WETH
  sources: [{ name: 'CowSwap', proportion: '1' }],
  allowanceContract: '0xc92e8bdf79f0507f65a392b0ab4667716bfe0110',
  buyAsset: WETH,
  sellAsset: WBTC,
  sellAssetAccountNumber: 0
}

const defaultDeps: CowSwapperDeps = {
  apiUrl: '',
  adapter: {} as ethereum.ChainAdapter,
  web3: {} as Web3,
  feeAsset: WETH
}

describe('getCowTradeQuote', () => {
  it('should throw an exception if both assets are not erc20s', async () => {
    const input: GetTradeQuoteInput = {
      chainId: KnownChainIds.EthereumMainnet,
      sellAsset: ETH,
      buyAsset: FOX,
      sellAmount: '11111',
      sendMax: true,
      sellAssetAccountNumber: 1,
      wallet: <HDWallet>{}
    }

    await expect(getCowSwapTradeQuote(defaultDeps, input)).rejects.toThrow(
      '[getCowSwapTradeQuote] - Both assets need to be ERC-20 to use CowSwap'
    )
  })

  it('should call cowService with correct parameters, handle the fees and return the correct trade quote when selling WETH', async () => {
    const deps: CowSwapperDeps = {
      apiUrl: 'https://api.cow.fi/mainnet/api',
      adapter: {
        getAddress: jest.fn(() => Promise.resolve('address11')),
        getFeeData: jest.fn<Promise<FeeDataEstimate<KnownChainIds.EthereumMainnet>>, []>(() =>
          Promise.resolve(feeData)
        )
      } as unknown as ethereum.ChainAdapter,
      web3: {} as Web3,
      feeAsset: WETH
    }

    const input: GetTradeQuoteInput = {
      chainId: KnownChainIds.EthereumMainnet,
      sellAsset: WETH,
      buyAsset: FOX,
      sellAmount: '1000000000000000000',
      sendMax: true,
      sellAssetAccountNumber: 0,
      wallet: <HDWallet>{}
    }

    ;(cowService.post as jest.Mock<unknown>).mockReturnValue(
      Promise.resolve({
        data: {
          quote: {
            ...expectedApiInputWethToFox,
            sellAmountBeforeFee: undefined,
            sellAmount: '985442057341242012',
            buyAmount: '14501811818247595090576',
            feeAmount: '14557942658757988',
            sellTokenBalance: 'erc20',
            buyTokenBalance: 'erc20'
          }
        }
      })
    )

    const trade = await getCowSwapTradeQuote(deps, input)

    expect(trade).toEqual(expectedTradeQuoteWethToFox)
    expect(cowService.post).toHaveBeenCalledWith(
      'https://api.cow.fi/mainnet/api/v1/quote/',
      expectedApiInputWethToFox
    )
  })

  it('should call cowService with correct parameters, handle the fees and return the correct trade quote when selling WBTC with undefined wallet', async () => {
    const deps: CowSwapperDeps = {
      apiUrl: 'https://api.cow.fi/mainnet/api',
      adapter: {
        getAddress: jest.fn(() => {
          throw new Error()
        }), // using this should throw an error
        getFeeData: jest.fn(() => Promise.resolve(feeData))
      } as unknown as ethereum.ChainAdapter,
      web3: {} as Web3,
      feeAsset: WETH
    }

    const input: GetTradeQuoteInput = {
      chainId: KnownChainIds.EthereumMainnet,
      sellAsset: WBTC,
      buyAsset: WETH,
      sellAmount: '100000000',
      sendMax: true,
      sellAssetAccountNumber: 0
    }

    ;(cowService.post as jest.Mock<unknown>).mockReturnValue(
      Promise.resolve({
        data: {
          quote: {
            ...expectedApiInputWbtcToWeth,
            sellAmountBeforeFee: undefined,
            sellAmount: '99982762',
            buyAmount: '19136098853078932263',
            feeAmount: '17238',
            sellTokenBalance: 'erc20',
            buyTokenBalance: 'erc20'
          }
        }
      })
    )

    const trade = await getCowSwapTradeQuote(deps, input)

    expect(trade).toEqual(expectedTradeQuoteWbtcToWeth)
    expect(cowService.post).toHaveBeenCalledWith(
      'https://api.cow.fi/mainnet/api/v1/quote/',
      expectedApiInputWbtcToWeth
    )
  })
})<|MERGE_RESOLUTION|>--- conflicted
+++ resolved
@@ -108,13 +108,8 @@
   sellAssetAccountNumber: 0
 }
 
-<<<<<<< HEAD
-const expectedTradeQuoteWbtcToWeth: TradeQuote<'eip155:1'> = {
+const expectedTradeQuoteWbtcToWeth: TradeQuote<KnownChainIds.EthereumMainnet> = {
   rate: '19.13939810252384532346', // 19.14 WETH per WBTC
-=======
-const expectedTradeQuoteWbtcToWeth: TradeQuote<KnownChainIds.EthereumMainnet> = {
-  rate: '19.139398102523845323456857493095', // 19.14 WETH per WBTC
->>>>>>> 4bd966f0
   minimum: '0.0004766812308672071',
   maximum: '100000000000000000000000000',
   feeData: {
