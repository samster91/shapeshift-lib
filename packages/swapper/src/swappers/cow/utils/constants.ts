--- conflicted
+++ resolved
@@ -1,4 +1,4 @@
-<<<<<<< HEAD
+export declare const MAX_ALLOWANCE = '100000000000000000000000000'
 export const MAX_COWSWAP_TRADE = '100000000000000000000000000'
 export const MIN_COWSWAP_VALUE_USD = 10
 export const DEFAULT_SOURCE = [{ name: 'CowSwap', proportion: '1' }]
@@ -9,8 +9,4 @@
 // CowSwap API requires validTo field which specifies a limit date for the order to be valid
 // This is the default value being used by CowSwap exchange, corresponding to a date in year 2106
 export const DEFAULT_VALIDTO_TIMESTAMP = 4294967295
-export const ORDER_KIND_SELL = 'sell'
-=======
-export declare const MAX_ALLOWANCE = '100000000000000000000000000'
-export const MAX_COWSWAP_TRADE = '100000000000000000000000000'
->>>>>>> d23ecd7b
+export const ORDER_KIND_SELL = 'sell'