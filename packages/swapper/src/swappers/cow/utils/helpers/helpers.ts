--- conflicted
+++ resolved
@@ -6,26 +6,17 @@
 import { bn, bnOrZero } from '../../../utils/bignumber'
 import { CowSwapperDeps } from '../../CowSwapper'
 import { CowSwapPriceResponse } from '../../types'
-import { ETH_ASSET_ID, WETH_ASSET_ID } from '../constants'
 import { cowService } from '../cowService'
 
 const USDC_CONTRACT_ADDRESS = '0xa0b86991c6218b36c1d19d4a2e9eb0ce3606eb48'
 const USDC_ASSET_PRECISION = 6
 
 export const getUsdRate = async (
-<<<<<<< HEAD
-  { apiUrl, assetService }: CowSwapperDeps,
-  input: Asset
-): Promise<string> => {
-  // Replacing ETH by WETH specifically for CowSwap in order to get an usd rate when called with ETH as feeAsset
-  const asset = input.assetId !== ETH_ASSET_ID ? input : assetService.getAll()[WETH_ASSET_ID]
-=======
   { apiUrl, feeAsset }: CowSwapperDeps,
   input: Asset
 ): Promise<string> => {
   // Replacing ETH by WETH specifically for CowSwap in order to get an usd rate when called with ETH as feeAsset
   const asset = input.assetId !== ethAssetId ? input : feeAsset
->>>>>>> f128837f
   const { assetReference: erc20Address, assetNamespace } = fromAssetId(asset.assetId)
 
   if (assetNamespace !== 'erc20') {
