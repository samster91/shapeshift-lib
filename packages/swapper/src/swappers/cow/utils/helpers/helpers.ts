<<<<<<< HEAD
import { TypedDataDomain } from '@ethersproject/abstract-signer'
import { fromAssetId } from '@shapeshiftoss/caip'
=======
import { ethAssetId, fromAssetId } from '@shapeshiftoss/caip'
>>>>>>> 519d5cfb
import { Asset } from '@shapeshiftoss/types'
import { AxiosResponse } from 'axios'
import { ethers } from 'ethers'

import { SwapError, SwapErrorTypes } from '../../../../api'
import { bn, bnOrZero } from '../../../utils/bignumber'
import { CowSwapperDeps } from '../../CowSwapper'
import { CowSwapPriceResponse } from '../../types'
import { ETH_ASSET_ID, WETH_ASSET_ID } from '../constants'
import { cowService } from '../cowService'

const USDC_CONTRACT_ADDRESS = '0xa0b86991c6218b36c1d19d4a2e9eb0ce3606eb48'
const USDC_ASSET_PRECISION = 6

<<<<<<< HEAD
export const ORDER_TYPE_FIELDS = [
  { name: 'sellToken', type: 'address' },
  { name: 'buyToken', type: 'address' },
  { name: 'receiver', type: 'address' },
  { name: 'sellAmount', type: 'uint256' },
  { name: 'buyAmount', type: 'uint256' },
  { name: 'validTo', type: 'uint32' },
  { name: 'appData', type: 'bytes32' },
  { name: 'feeAmount', type: 'uint256' },
  { name: 'kind', type: 'string' },
  { name: 'partiallyFillable', type: 'bool' },
  { name: 'sellTokenBalance', type: 'string' },
  { name: 'buyTokenBalance', type: 'string' }
]

/**
 * EIP-712 typed data type definitions.
 */
export declare type TypedDataTypes = Parameters<typeof ethers.utils._TypedDataEncoder.hashStruct>[1]

export type CowSwapOrder = {
  sellToken: string
  buyToken: string
  sellAmount: string
  buyAmount: string
  validTo: number
  appData: string
  feeAmount: string
  kind: string
  partiallyFillable: boolean
  receiver: string
  sellTokenBalance: string
  buyTokenBalance: string
}

export const getUsdRate = async (
  { apiUrl, assetService }: CowSwapperDeps,
  input: Asset
): Promise<string> => {
  // Replacing ETH by WETH specifically for CowSwap in order to get an usd rate when called with ETH as feeAsset
  const asset = input.assetId !== ETH_ASSET_ID ? input : assetService.getAll()[WETH_ASSET_ID]
=======
export type CowSwapQuoteApiInput = {
  appData: string
  buyToken: string
  from: string
  kind: string
  partiallyFillable: boolean
  receiver: string
  sellAmountBeforeFee: string
  sellToken: string
  validTo: number
}

export const getUsdRate = async (
  { apiUrl, feeAsset }: CowSwapperDeps,
  input: Asset
): Promise<string> => {
  // Replacing ETH by WETH specifically for CowSwap in order to get an usd rate when called with ETH as feeAsset
  const asset = input.assetId !== ethAssetId ? input : feeAsset
>>>>>>> 519d5cfb
  const { assetReference: erc20Address, assetNamespace } = fromAssetId(asset.assetId)

  if (assetNamespace !== 'erc20') {
    throw new SwapError('[getUsdRate] - unsupported asset namespace', {
      code: SwapErrorTypes.USD_RATE_FAILED,
      details: { assetNamespace }
    })
  }

  const buyAmountInDollars = 1000
  const buyAmount = bn(buyAmountInDollars).times(bn(10).exponentiatedBy(USDC_ASSET_PRECISION))

  try {
    // rate is imprecise for low $ values, hence asking for $1000
    // cowSwap api used : markets/{baseToken}-{quoteToken}/{kind}/{amount}
    // It returns the estimated amount in quoteToken for either buying or selling amount of baseToken.
    const rateResponse: AxiosResponse<CowSwapPriceResponse> =
      await cowService.get<CowSwapPriceResponse>(
        `${apiUrl}/v1/markets/${USDC_CONTRACT_ADDRESS}-${erc20Address}/buy/${buyAmount}`
      )

    const tokenAmount = bnOrZero(rateResponse.data.amount).div(
      bn(10).exponentiatedBy(asset.precision)
    )

    if (!tokenAmount.gt(0))
      throw new SwapError('[getUsdRate] - Failed to get token amount', {
        code: SwapErrorTypes.RESPONSE_ERROR
      })

    // dividing $1000 by amount of token received
    return bn(buyAmountInDollars).dividedBy(tokenAmount).toString()
  } catch (e) {
    if (e instanceof SwapError) throw e
    throw new SwapError('[getUsdRate]', {
      cause: e,
      code: SwapErrorTypes.USD_RATE_FAILED
    })
  }
}

export const getNowPlusThirtyMinutesTimestamp = (): number => {
  const millisecondsPerMinute = 60000

  // UTC date + 30 minutes
  const nowPlusThirtyMinutesDate = new Date(new Date().getTime() + 30 * millisecondsPerMinute)

  // returning the timestamp in seconds
  return Math.round(nowPlusThirtyMinutesDate.getTime() / 1000)
<<<<<<< HEAD
}

export const hashTypedData = (
  domain: TypedDataDomain,
  types: TypedDataTypes,
  data: Record<string, unknown>
): string => {
  return ethers.utils._TypedDataEncoder.hash(domain, types, data)
}

/**
 * Compute the 32-byte signing hash for the specified order.
 *
 * @param domain The EIP-712 domain separator to compute the hash for.
 * @param order The order to compute the digest for.
 * @return Hex-encoded 32-byte order digest.
 */
export const hashOrder = (domain: TypedDataDomain, order: CowSwapOrder): string => {
  return hashTypedData(domain, { Order: ORDER_TYPE_FIELDS }, order)
}

export const domain = (chainId: number, verifyingContract: string): TypedDataDomain => {
  return {
    name: 'Gnosis Protocol',
    version: 'v2',
    chainId,
    verifyingContract
  }
=======
>>>>>>> 519d5cfb
}<|MERGE_RESOLUTION|>--- conflicted
+++ resolved
@@ -1,9 +1,5 @@
-<<<<<<< HEAD
 import { TypedDataDomain } from '@ethersproject/abstract-signer'
-import { fromAssetId } from '@shapeshiftoss/caip'
-=======
 import { ethAssetId, fromAssetId } from '@shapeshiftoss/caip'
->>>>>>> 519d5cfb
 import { Asset } from '@shapeshiftoss/types'
 import { AxiosResponse } from 'axios'
 import { ethers } from 'ethers'
@@ -12,13 +8,11 @@
 import { bn, bnOrZero } from '../../../utils/bignumber'
 import { CowSwapperDeps } from '../../CowSwapper'
 import { CowSwapPriceResponse } from '../../types'
-import { ETH_ASSET_ID, WETH_ASSET_ID } from '../constants'
 import { cowService } from '../cowService'
 
 const USDC_CONTRACT_ADDRESS = '0xa0b86991c6218b36c1d19d4a2e9eb0ce3606eb48'
 const USDC_ASSET_PRECISION = 6
 
-<<<<<<< HEAD
 export const ORDER_TYPE_FIELDS = [
   { name: 'sellToken', type: 'address' },
   { name: 'buyToken', type: 'address' },
@@ -54,13 +48,6 @@
   buyTokenBalance: string
 }
 
-export const getUsdRate = async (
-  { apiUrl, assetService }: CowSwapperDeps,
-  input: Asset
-): Promise<string> => {
-  // Replacing ETH by WETH specifically for CowSwap in order to get an usd rate when called with ETH as feeAsset
-  const asset = input.assetId !== ETH_ASSET_ID ? input : assetService.getAll()[WETH_ASSET_ID]
-=======
 export type CowSwapQuoteApiInput = {
   appData: string
   buyToken: string
@@ -79,7 +66,6 @@
 ): Promise<string> => {
   // Replacing ETH by WETH specifically for CowSwap in order to get an usd rate when called with ETH as feeAsset
   const asset = input.assetId !== ethAssetId ? input : feeAsset
->>>>>>> 519d5cfb
   const { assetReference: erc20Address, assetNamespace } = fromAssetId(asset.assetId)
 
   if (assetNamespace !== 'erc20') {
@@ -129,7 +115,6 @@
 
   // returning the timestamp in seconds
   return Math.round(nowPlusThirtyMinutesDate.getTime() / 1000)
-<<<<<<< HEAD
 }
 
 export const hashTypedData = (
@@ -158,6 +143,4 @@
     chainId,
     verifyingContract
   }
-=======
->>>>>>> 519d5cfb
 }