--- conflicted
+++ resolved
@@ -1,11 +1,9 @@
-import { AssetService } from '@shapeshiftoss/asset-service'
 import { ethereum } from '@shapeshiftoss/chain-adapters'
 import Web3 from 'web3'
 
 import { BTC, ETH, FOX, WBTC, WETH } from '../../../utils/test-data/assets'
 import { CowSwapperDeps } from '../../CowSwapper'
 import { cowService } from '../cowService'
-<<<<<<< HEAD
 import {
   CowSwapOrder,
   domain,
@@ -13,28 +11,15 @@
   getUsdRate,
   hashOrder
 } from '../helpers/helpers'
-=======
-import { getNowPlusThirtyMinutesTimestamp, getUsdRate } from '../helpers/helpers'
->>>>>>> 519d5cfb
 
 jest.mock('../cowService')
 
 describe('utils', () => {
   const cowSwapperDeps: CowSwapperDeps = {
     apiUrl: 'https://api.cow.fi/mainnet/api/',
-<<<<<<< HEAD
-    adapter: <ethereum.ChainAdapter>{},
-    web3: <Web3>{},
-    assetService: {
-      getAll: jest.fn(() => {
-        return { 'eip155:1/erc20:0xc02aaa39b223fe8d0a0e5c4f27ead9083c756cc2': WETH }
-      })
-    } as unknown as AssetService
-=======
     adapter: {} as ethereum.ChainAdapter,
     web3: {} as Web3,
     feeAsset: WETH
->>>>>>> 519d5cfb
   }
 
   describe('getUsdRate', () => {
@@ -132,7 +117,6 @@
       expect(new Date(timestamp * 1000).toUTCString()).toEqual('Fri, 01 Jan 2021 00:29:59 GMT')
     })
   })
-<<<<<<< HEAD
 
   describe('hashOrder', () => {
     it('should return the correct order digest', () => {
@@ -157,6 +141,4 @@
       )
     })
   })
-=======
->>>>>>> 519d5cfb
 })