import { AssetService } from '@shapeshiftoss/asset-service'
import { ethereum } from '@shapeshiftoss/chain-adapters'
import Web3 from 'web3'

import { BTC, ETH, FOX, WBTC, WETH } from '../../../utils/test-data/assets'
import { CowSwapperDeps } from '../../CowSwapper'
import { cowService } from '../cowService'
import { getUsdRate } from '../helpers/helpers'

jest.mock('../cowService')

describe('utils', () => {
  const cowSwapperDeps: CowSwapperDeps = {
    apiUrl: 'https://api.cow.fi/mainnet/api/',
    adapter: <ethereum.ChainAdapter>{},
    web3: <Web3>{},
<<<<<<< HEAD
    assetService: {
      getAll: jest.fn(() => {
        return { 'eip155:1/erc20:0xc02aaa39b223fe8d0a0e5c4f27ead9083c756cc2': WETH }
      })
    } as unknown as AssetService
=======
    feeAsset: WETH
>>>>>>> f128837f
  }

  describe('getUsdRate', () => {
    it('gets the usd rate of FOX', async () => {
      ;(cowService.get as jest.Mock<unknown>).mockReturnValue(
        Promise.resolve({
          data: {
            amount: '7702130994619175777719',
            token: '0xc770eefad204b5180df6a14ee197d99d808ee52d'
          }
        })
      )
      const rate = await getUsdRate(cowSwapperDeps, FOX)
      expect(parseFloat(rate)).toBeCloseTo(0.129834198, 9)
      expect(cowService.get).toHaveBeenCalledWith(
        'https://api.cow.fi/mainnet/api//v1/markets/0xa0b86991c6218b36c1d19d4a2e9eb0ce3606eb48-0xc770eefad204b5180df6a14ee197d99d808ee52d/buy/1000000000'
      )
    })

    it('gets the usd rate of WBTC', async () => {
      ;(cowService.get as jest.Mock<unknown>).mockReturnValue(
        Promise.resolve({
          data: {
            amount: '3334763',
            token: '0x2260fac5e5542a773aa44fbcfedf7c193bc2c599'
          }
        })
      )
      const rate = await getUsdRate(cowSwapperDeps, WBTC)
      expect(parseFloat(rate)).toBeCloseTo(29987.13851629, 9)
      expect(cowService.get).toHaveBeenCalledWith(
        'https://api.cow.fi/mainnet/api//v1/markets/0xa0b86991c6218b36c1d19d4a2e9eb0ce3606eb48-0x2260fac5e5542a773aa44fbcfedf7c193bc2c599/buy/1000000000'
      )
    })

    it('should get the rate of WETH when called with ETH', async () => {
      ;(cowService.get as jest.Mock<unknown>).mockReturnValue(
        Promise.resolve({
          data: {
            amount: '913757780947770826',
            token: '0xc02aaa39b223fe8d0a0e5c4f27ead9083c756cc2'
          }
        })
      )

      const rate = await getUsdRate(cowSwapperDeps, ETH)
      expect(parseFloat(rate)).toBeCloseTo(1094.381925769, 9)

      expect(cowService.get).toHaveBeenCalledWith(
        'https://api.cow.fi/mainnet/api//v1/markets/0xa0b86991c6218b36c1d19d4a2e9eb0ce3606eb48-0xc02aaa39b223fe8d0a0e5c4f27ead9083c756cc2/buy/1000000000'
      )
    })

    it('should fail when called with non-erc20 asset', async () => {
      await expect(getUsdRate(cowSwapperDeps, BTC)).rejects.toThrow(
        '[getUsdRate] - unsupported asset namespace'
      )
    })

    it('should fail when api is returning 0 as token amount', async () => {
      ;(cowService.get as jest.Mock<unknown>).mockReturnValue(
        Promise.resolve({
          data: {
            amount: '0',
            token: '0xc770eefad204b5180df6a14ee197d99d808ee52d'
          }
        })
      )
      await expect(getUsdRate(cowSwapperDeps, FOX)).rejects.toThrow(
        '[getUsdRate] - Failed to get token amount'
      )
    })

    it('should fail when axios is throwing an error', async () => {
      ;(cowService.get as jest.Mock<unknown>).mockImplementation(() => {
        throw new Error('unexpected error')
      })
      await expect(getUsdRate(cowSwapperDeps, FOX)).rejects.toThrow('[getUsdRate]')
    })
  })
})<|MERGE_RESOLUTION|>--- conflicted
+++ resolved
@@ -14,15 +14,7 @@
     apiUrl: 'https://api.cow.fi/mainnet/api/',
     adapter: <ethereum.ChainAdapter>{},
     web3: <Web3>{},
-<<<<<<< HEAD
-    assetService: {
-      getAll: jest.fn(() => {
-        return { 'eip155:1/erc20:0xc02aaa39b223fe8d0a0e5c4f27ead9083c756cc2': WETH }
-      })
-    } as unknown as AssetService
-=======
     feeAsset: WETH
->>>>>>> f128837f
   }
 
   describe('getUsdRate', () => {
