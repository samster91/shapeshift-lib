import { ethereum } from '@shapeshiftoss/chain-adapters'
<<<<<<< HEAD
=======
import Web3 from 'web3'
>>>>>>> d23ecd7b

import { ETH, FOX, WBTC } from '../../../utils/test-data/assets'
import { CowSwapperDeps } from '../../CowSwapper'
import { cowService } from '../cowService'
import { getUsdRate } from '../helpers/helpers'

jest.mock('../cowService')

describe('utils', () => {
  const cowSwapperDeps: CowSwapperDeps = {
    apiUrl: 'https://api.cow.fi/mainnet/api/',
<<<<<<< HEAD
    adapter: <ethereum.ChainAdapter>{}
=======
    adapter: <ethereum.ChainAdapter>{},
    web3: <Web3>{}
>>>>>>> d23ecd7b
  }

  describe('getUsdRate', () => {
    it('gets the usd rate of FOX', async () => {
      ;(cowService.get as jest.Mock<unknown>).mockReturnValue(
        Promise.resolve({
          data: {
            amount: '7702130994619175777719',
            token: '0xc770eefad204b5180df6a14ee197d99d808ee52d'
          }
        })
      )
      const rate = await getUsdRate(cowSwapperDeps, FOX)
      expect(parseFloat(rate)).toBeCloseTo(0.129834198, 9)
      expect(cowService.get).toHaveBeenCalledWith(
        'https://api.cow.fi/mainnet/api//v1/markets/0xa0b86991c6218b36c1d19d4a2e9eb0ce3606eb48-0xc770eefad204b5180df6a14ee197d99d808ee52d/buy/1000000000'
      )
    })

    it('gets the usd rate of WBTC', async () => {
      ;(cowService.get as jest.Mock<unknown>).mockReturnValue(
        Promise.resolve({
          data: {
            amount: '3334763',
            token: '0x2260fac5e5542a773aa44fbcfedf7c193bc2c599'
          }
        })
      )
      const rate = await getUsdRate(cowSwapperDeps, WBTC)
      expect(parseFloat(rate)).toBeCloseTo(29987.13851629, 9)
      expect(cowService.get).toHaveBeenCalledWith(
        'https://api.cow.fi/mainnet/api//v1/markets/0xa0b86991c6218b36c1d19d4a2e9eb0ce3606eb48-0x2260fac5e5542a773aa44fbcfedf7c193bc2c599/buy/1000000000'
      )
    })

    it('should fail when called with non-erc20 asset', async () => {
      await expect(getUsdRate(cowSwapperDeps, ETH)).rejects.toThrow(
        '[getUsdRate] - unsupported asset namespace'
      )
    })

    it('should fail when api is returning 0 as token amount', async () => {
      ;(cowService.get as jest.Mock<unknown>).mockReturnValue(
        Promise.resolve({
          data: {
            amount: '0',
            token: '0xc770eefad204b5180df6a14ee197d99d808ee52d'
          }
        })
      )
      await expect(getUsdRate(cowSwapperDeps, FOX)).rejects.toThrow(
        '[getUsdRate] - Failed to get token amount'
      )
    })

    it('should fail when axios is throwing an error', async () => {
      ;(cowService.get as jest.Mock<unknown>).mockImplementation(() => {
        throw new Error('unexpected error')
      })
      await expect(getUsdRate(cowSwapperDeps, FOX)).rejects.toThrow('[getUsdRate]')
    })
  })
})<|MERGE_RESOLUTION|>--- conflicted
+++ resolved
@@ -1,8 +1,5 @@
 import { ethereum } from '@shapeshiftoss/chain-adapters'
-<<<<<<< HEAD
-=======
 import Web3 from 'web3'
->>>>>>> d23ecd7b
 
 import { ETH, FOX, WBTC } from '../../../utils/test-data/assets'
 import { CowSwapperDeps } from '../../CowSwapper'
@@ -14,12 +11,8 @@
 describe('utils', () => {
   const cowSwapperDeps: CowSwapperDeps = {
     apiUrl: 'https://api.cow.fi/mainnet/api/',
-<<<<<<< HEAD
-    adapter: <ethereum.ChainAdapter>{}
-=======
     adapter: <ethereum.ChainAdapter>{},
     web3: <Web3>{}
->>>>>>> d23ecd7b
   }
 
   describe('getUsdRate', () => {
