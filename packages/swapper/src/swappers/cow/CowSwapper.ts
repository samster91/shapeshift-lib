import { AssetService } from '@shapeshiftoss/asset-service'
import { AssetId } from '@shapeshiftoss/caip'
import { ethereum } from '@shapeshiftoss/chain-adapters'
import { Asset } from '@shapeshiftoss/types'
import Web3 from 'web3'

import {
  ApprovalNeededInput,
  ApprovalNeededOutput,
  ApproveInfiniteInput,
  BuildTradeInput,
  BuyAssetBySellIdInput,
  ExecuteTradeInput,
  GetTradeQuoteInput,
  Swapper,
  SwapperType,
  Trade,
  TradeQuote,
  TradeResult,
  TradeTxs
} from '../../api'
import { CowApprovalNeeded } from './CowApprovalNeeded/CowApprovalNeeded'
import { CowApproveInfinite } from './CowApproveInfinite/CowApproveInfinite'
<<<<<<< HEAD
import { CowBuildTrade } from './CowBuildTrade/CowBuildTrade'
=======
>>>>>>> f128837f
import { getCowSwapTradeQuote } from './getCowSwapTradeQuote/getCowSwapTradeQuote'
import { COWSWAP_UNSUPPORTED_ASSETS } from './utils/blacklist'
import { getUsdRate } from './utils/helpers/helpers'

/**
 * CowSwap only supports ERC-20 swaps, hence ETH is not supported
 * In order to get rates correctly, we need WETH asset to be passed as feeAsset
 */
export type CowSwapperDeps = {
  apiUrl: string
  adapter: ethereum.ChainAdapter
  web3: Web3
<<<<<<< HEAD
  assetService: AssetService
=======
  feeAsset: Asset // should be WETH asset
>>>>>>> f128837f
}

export class CowSwapper implements Swapper<'eip155:1'> {
  public static swapperName = 'CowSwapper'
  deps: CowSwapperDeps

  constructor(deps: CowSwapperDeps) {
    this.deps = deps
  }

  // eslint-disable-next-line @typescript-eslint/no-empty-function
  async initialize() {}

  getType() {
    return SwapperType.CowSwap
  }

  async buildTrade(args: BuildTradeInput): Promise<Trade<'eip155:1'>> {
    return CowBuildTrade(this.deps, args)
  }

  async getTradeQuote(input: GetTradeQuoteInput): Promise<TradeQuote<'eip155:1'>> {
    return getCowSwapTradeQuote(this.deps, input)
  }

  async getUsdRate(input: Asset): Promise<string> {
    return getUsdRate(this.deps, input)
  }

  async executeTrade(args: ExecuteTradeInput<'eip155:1'>): Promise<TradeResult> {
    console.info(args)
    throw new Error('CowSwapper: executeTrade unimplemented')
  }

  async approvalNeeded(args: ApprovalNeededInput<'eip155:1'>): Promise<ApprovalNeededOutput> {
    return CowApprovalNeeded(this.deps, args)
  }

  async approveInfinite(args: ApproveInfiniteInput<'eip155:1'>): Promise<string> {
    return CowApproveInfinite(this.deps, args)
  }

  filterBuyAssetsBySellAssetId(args: BuyAssetBySellIdInput): AssetId[] {
    const { assetIds = [], sellAssetId } = args
    if (
      !sellAssetId?.startsWith('eip155:1/erc20') ||
      COWSWAP_UNSUPPORTED_ASSETS.includes(sellAssetId)
    )
      return []

    return assetIds.filter(
      (id) =>
        id !== sellAssetId &&
        id.startsWith('eip155:1/erc20') &&
        !COWSWAP_UNSUPPORTED_ASSETS.includes(id)
    )
  }

  filterAssetIdsBySellable(assetIds: AssetId[]): AssetId[] {
    return assetIds.filter(
      (id) => id.startsWith('eip155:1/erc20') && !COWSWAP_UNSUPPORTED_ASSETS.includes(id)
    )
  }

  async getTradeTxs(): Promise<TradeTxs> {
    throw new Error('CowSwapper: executeTrade unimplemented')
  }
}<|MERGE_RESOLUTION|>--- conflicted
+++ resolved
@@ -1,4 +1,3 @@
-import { AssetService } from '@shapeshiftoss/asset-service'
 import { AssetId } from '@shapeshiftoss/caip'
 import { ethereum } from '@shapeshiftoss/chain-adapters'
 import { Asset } from '@shapeshiftoss/types'
@@ -21,10 +20,7 @@
 } from '../../api'
 import { CowApprovalNeeded } from './CowApprovalNeeded/CowApprovalNeeded'
 import { CowApproveInfinite } from './CowApproveInfinite/CowApproveInfinite'
-<<<<<<< HEAD
 import { CowBuildTrade } from './CowBuildTrade/CowBuildTrade'
-=======
->>>>>>> f128837f
 import { getCowSwapTradeQuote } from './getCowSwapTradeQuote/getCowSwapTradeQuote'
 import { COWSWAP_UNSUPPORTED_ASSETS } from './utils/blacklist'
 import { getUsdRate } from './utils/helpers/helpers'
@@ -37,11 +33,7 @@
   apiUrl: string
   adapter: ethereum.ChainAdapter
   web3: Web3
-<<<<<<< HEAD
-  assetService: AssetService
-=======
   feeAsset: Asset // should be WETH asset
->>>>>>> f128837f
 }
 
 export class CowSwapper implements Swapper<'eip155:1'> {
