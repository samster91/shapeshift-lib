<<<<<<< HEAD
import { AssetId, ChainId } from '@shapeshiftoss/caip'
=======
import { AssetId } from '@shapeshiftoss/caip'
>>>>>>> d23ecd7b
import { ethereum } from '@shapeshiftoss/chain-adapters'
import { Asset } from '@shapeshiftoss/types'
import Web3 from 'web3'

import {
  ApprovalNeededInput,
  ApprovalNeededOutput,
  ApproveInfiniteInput,
  BuildTradeInput,
  BuyAssetBySellIdInput,
  ExecuteTradeInput,
  GetTradeQuoteInput,
  Swapper,
  SwapperType,
  Trade,
  TradeQuote,
  TradeResult,
  TradeTxs
} from '../../api'
<<<<<<< HEAD
import { getCowSwapTradeQuote } from './getCowSwapTradeQuote/getCowSwapTradeQuote'
=======
import { CowApprovalNeeded } from './CowApprovalNeeded/CowApprovalNeeded'
import { CowApproveInfinite } from './CowApproveInfinite/CowApproveInfinite'
>>>>>>> d23ecd7b
import { COWSWAP_UNSUPPORTED_ASSETS } from './utils/blacklist'
import { getUsdRate } from './utils/helpers/helpers'

export type CowSwapperDeps = {
  apiUrl: string
  adapter: ethereum.ChainAdapter
<<<<<<< HEAD
=======
  web3: Web3
>>>>>>> d23ecd7b
}

export class CowSwapper implements Swapper<'eip155:1'> {
  public static swapperName = 'CowSwapper'
  deps: CowSwapperDeps

  constructor(deps: CowSwapperDeps) {
    this.deps = deps
  }

  // eslint-disable-next-line @typescript-eslint/no-empty-function
  async initialize() {}

  getType() {
    return SwapperType.CowSwap
  }

  async buildTrade(args: BuildTradeInput): Promise<Trade<'eip155:1'>> {
    console.info(args)
    throw new Error('CowSwapper: buildTrade unimplemented')
  }

<<<<<<< HEAD
  async getTradeQuote(input: GetTradeQuoteInput): Promise<TradeQuote<ChainId>> {
    return getCowSwapTradeQuote(this.deps, input)
=======
  async getTradeQuote(input: GetTradeQuoteInput): Promise<TradeQuote<'eip155:1'>> {
    console.info(input)
    throw new Error('CowSwapper: getTradeQuote unimplemented')
>>>>>>> d23ecd7b
  }

  async getUsdRate(input: Asset): Promise<string> {
    return getUsdRate(this.deps, input)
  }

  async executeTrade(args: ExecuteTradeInput<'eip155:1'>): Promise<TradeResult> {
    console.info(args)
    throw new Error('CowSwapper: executeTrade unimplemented')
  }

  async approvalNeeded(args: ApprovalNeededInput<'eip155:1'>): Promise<ApprovalNeededOutput> {
    return CowApprovalNeeded(this.deps, args)
  }

  async approveInfinite(args: ApproveInfiniteInput<'eip155:1'>): Promise<string> {
    return CowApproveInfinite(this.deps, args)
  }

  filterBuyAssetsBySellAssetId(args: BuyAssetBySellIdInput): AssetId[] {
    const { assetIds = [], sellAssetId } = args
    if (
      !sellAssetId?.startsWith('eip155:1/erc20') ||
      COWSWAP_UNSUPPORTED_ASSETS.includes(sellAssetId)
    )
      return []

    return assetIds.filter(
      (id) =>
        id !== sellAssetId &&
        id.startsWith('eip155:1/erc20') &&
        !COWSWAP_UNSUPPORTED_ASSETS.includes(id)
    )
  }

  filterAssetIdsBySellable(assetIds: AssetId[]): AssetId[] {
    return assetIds.filter(
      (id) => id.startsWith('eip155:1/erc20') && !COWSWAP_UNSUPPORTED_ASSETS.includes(id)
    )
  }

  async getTradeTxs(): Promise<TradeTxs> {
    throw new Error('CowSwapper: executeTrade unimplemented')
  }
}<|MERGE_RESOLUTION|>--- conflicted
+++ resolved
@@ -1,8 +1,4 @@
-<<<<<<< HEAD
-import { AssetId, ChainId } from '@shapeshiftoss/caip'
-=======
 import { AssetId } from '@shapeshiftoss/caip'
->>>>>>> d23ecd7b
 import { ethereum } from '@shapeshiftoss/chain-adapters'
 import { Asset } from '@shapeshiftoss/types'
 import Web3 from 'web3'
@@ -22,22 +18,16 @@
   TradeResult,
   TradeTxs
 } from '../../api'
-<<<<<<< HEAD
-import { getCowSwapTradeQuote } from './getCowSwapTradeQuote/getCowSwapTradeQuote'
-=======
 import { CowApprovalNeeded } from './CowApprovalNeeded/CowApprovalNeeded'
 import { CowApproveInfinite } from './CowApproveInfinite/CowApproveInfinite'
->>>>>>> d23ecd7b
+import { getCowSwapTradeQuote } from './getCowSwapTradeQuote/getCowSwapTradeQuote'
 import { COWSWAP_UNSUPPORTED_ASSETS } from './utils/blacklist'
 import { getUsdRate } from './utils/helpers/helpers'
 
 export type CowSwapperDeps = {
   apiUrl: string
   adapter: ethereum.ChainAdapter
-<<<<<<< HEAD
-=======
   web3: Web3
->>>>>>> d23ecd7b
 }
 
 export class CowSwapper implements Swapper<'eip155:1'> {
@@ -60,14 +50,8 @@
     throw new Error('CowSwapper: buildTrade unimplemented')
   }
 
-<<<<<<< HEAD
-  async getTradeQuote(input: GetTradeQuoteInput): Promise<TradeQuote<ChainId>> {
+  async getTradeQuote(input: GetTradeQuoteInput): Promise<TradeQuote<'eip155:1'>> {
     return getCowSwapTradeQuote(this.deps, input)
-=======
-  async getTradeQuote(input: GetTradeQuoteInput): Promise<TradeQuote<'eip155:1'>> {
-    console.info(input)
-    throw new Error('CowSwapper: getTradeQuote unimplemented')
->>>>>>> d23ecd7b
   }
 
   async getUsdRate(input: Asset): Promise<string> {
