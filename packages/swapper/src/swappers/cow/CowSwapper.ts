import { AssetId } from '@shapeshiftoss/caip'
import { ethereum } from '@shapeshiftoss/chain-adapters'
import { Asset, KnownChainIds } from '@shapeshiftoss/types'
import Web3 from 'web3'

import {
  ApprovalNeededInput,
  ApprovalNeededOutput,
  ApproveInfiniteInput,
  BuildTradeInput,
  BuyAssetBySellIdInput,
  ExecuteTradeInput,
  GetTradeQuoteInput,
  Swapper,
  SwapperType,
  Trade,
  TradeQuote,
  TradeResult,
  TradeTxs
} from '../../api'
import { cowApprovalNeeded } from './cowApprovalNeeded/cowApprovalNeeded'
import { cowApproveInfinite } from './cowApproveInfinite/cowApproveInfinite'
import { cowBuildTrade } from './cowBuildTrade/cowBuildTrade'
import { getCowSwapTradeQuote } from './getCowSwapTradeQuote/getCowSwapTradeQuote'
import { COWSWAP_UNSUPPORTED_ASSETS } from './utils/blacklist'
import { getUsdRate } from './utils/helpers/helpers'

/**
 * CowSwap only supports ERC-20 swaps, hence ETH is not supported
 * In order to get rates correctly, we need WETH asset to be passed as feeAsset
 */
export type CowSwapperDeps = {
  apiUrl: string
  adapter: ethereum.ChainAdapter
  web3: Web3
  feeAsset: Asset // should be WETH asset
}

export class CowSwapper implements Swapper<KnownChainIds.EthereumMainnet> {
  public static swapperName = 'CowSwapper'
  deps: CowSwapperDeps

  constructor(deps: CowSwapperDeps) {
    this.deps = deps
  }

  getType() {
    return SwapperType.CowSwap
  }

<<<<<<< HEAD
  async buildTrade(args: BuildTradeInput): Promise<Trade<'eip155:1'>> {
    return cowBuildTrade(this.deps, args)
=======
  async buildTrade(args: BuildTradeInput): Promise<Trade<KnownChainIds.EthereumMainnet>> {
    console.info(args)
    throw new Error('CowSwapper: buildTrade unimplemented')
>>>>>>> 4bd966f0
  }

  async getTradeQuote(
    input: GetTradeQuoteInput
  ): Promise<TradeQuote<KnownChainIds.EthereumMainnet>> {
    return getCowSwapTradeQuote(this.deps, input)
  }

  async getUsdRate(input: Asset): Promise<string> {
    return getUsdRate(this.deps, input)
  }

  async executeTrade(args: ExecuteTradeInput<KnownChainIds.EthereumMainnet>): Promise<TradeResult> {
    console.info(args)
    throw new Error('CowSwapper: executeTrade unimplemented')
  }

  async approvalNeeded(
    args: ApprovalNeededInput<KnownChainIds.EthereumMainnet>
  ): Promise<ApprovalNeededOutput> {
    return cowApprovalNeeded(this.deps, args)
  }

  async approveInfinite(
    args: ApproveInfiniteInput<KnownChainIds.EthereumMainnet>
  ): Promise<string> {
    return cowApproveInfinite(this.deps, args)
  }

  filterBuyAssetsBySellAssetId(args: BuyAssetBySellIdInput): AssetId[] {
    const { assetIds = [], sellAssetId } = args
    if (
      !sellAssetId?.startsWith('eip155:1/erc20') ||
      COWSWAP_UNSUPPORTED_ASSETS.includes(sellAssetId)
    )
      return []

    return assetIds.filter(
      (id) =>
        id !== sellAssetId &&
        id.startsWith('eip155:1/erc20') &&
        !COWSWAP_UNSUPPORTED_ASSETS.includes(id)
    )
  }

  filterAssetIdsBySellable(assetIds: AssetId[]): AssetId[] {
    return assetIds.filter(
      (id) => id.startsWith('eip155:1/erc20') && !COWSWAP_UNSUPPORTED_ASSETS.includes(id)
    )
  }

  async getTradeTxs(): Promise<TradeTxs> {
    throw new Error('CowSwapper: executeTrade unimplemented')
  }
}<|MERGE_RESOLUTION|>--- conflicted
+++ resolved
@@ -48,14 +48,8 @@
     return SwapperType.CowSwap
   }
 
-<<<<<<< HEAD
-  async buildTrade(args: BuildTradeInput): Promise<Trade<'eip155:1'>> {
+  async buildTrade(args: BuildTradeInput): Promise<Trade<KnownChainIds.EthereumMainnet>> {
     return cowBuildTrade(this.deps, args)
-=======
-  async buildTrade(args: BuildTradeInput): Promise<Trade<KnownChainIds.EthereumMainnet>> {
-    console.info(args)
-    throw new Error('CowSwapper: buildTrade unimplemented')
->>>>>>> 4bd966f0
   }
 
   async getTradeQuote(
