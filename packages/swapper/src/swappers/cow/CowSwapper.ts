import { AssetService } from '@shapeshiftoss/asset-service'
import { AssetId } from '@shapeshiftoss/caip'
import { ethereum } from '@shapeshiftoss/chain-adapters'
import { Asset } from '@shapeshiftoss/types'
import Web3 from 'web3'

import {
  ApprovalNeededInput,
  ApprovalNeededOutput,
  ApproveInfiniteInput,
  BuildTradeInput,
  BuyAssetBySellIdInput,
  CowTrade,
  ExecuteTradeInput,
  GetTradeQuoteInput,
  Swapper,
  SwapperType,
  TradeQuote,
  TradeResult,
  TradeTxs
} from '../../api'
<<<<<<< HEAD
import { CowApprovalNeeded } from './CowApprovalNeeded/CowApprovalNeeded'
import { CowApproveInfinite } from './CowApproveInfinite/CowApproveInfinite'
import { CowBuildTrade } from './CowBuildTrade/CowBuildTrade'
import { cowExecuteTrade } from './cowExecuteTrade/cowExecuteTrade'
=======
import { cowApprovalNeeded } from './cowApprovalNeeded/cowApprovalNeeded'
import { cowApproveInfinite } from './cowApproveInfinite/cowApproveInfinite'
import { cowBuildTrade } from './cowBuildTrade/cowBuildTrade'
>>>>>>> 519d5cfb
import { getCowSwapTradeQuote } from './getCowSwapTradeQuote/getCowSwapTradeQuote'
import { COWSWAP_UNSUPPORTED_ASSETS } from './utils/blacklist'
import { getUsdRate } from './utils/helpers/helpers'

/**
 * CowSwap only supports ERC-20 swaps, hence ETH is not supported
 * In order to get rates correctly, we need WETH asset to be passed as feeAsset
 */
export type CowSwapperDeps = {
  apiUrl: string
  adapter: ethereum.ChainAdapter
  web3: Web3
<<<<<<< HEAD
  assetService: AssetService
=======
  feeAsset: Asset // should be WETH asset
>>>>>>> 519d5cfb
}

export class CowSwapper implements Swapper<'eip155:1'> {
  public static swapperName = 'CowSwapper'
  deps: CowSwapperDeps

  constructor(deps: CowSwapperDeps) {
    this.deps = deps
  }

  // eslint-disable-next-line @typescript-eslint/no-empty-function
  async initialize() {}

  getType() {
    return SwapperType.CowSwap
  }

<<<<<<< HEAD
  async buildTrade(args: BuildTradeInput): Promise<CowTrade<'eip155:1'>> {
    return CowBuildTrade(this.deps, args)
=======
  async buildTrade(args: BuildTradeInput): Promise<Trade<'eip155:1'>> {
    return cowBuildTrade(this.deps, args)
>>>>>>> 519d5cfb
  }

  async getTradeQuote(input: GetTradeQuoteInput): Promise<TradeQuote<'eip155:1'>> {
    return getCowSwapTradeQuote(this.deps, input)
  }

  async getUsdRate(input: Asset): Promise<string> {
    return getUsdRate(this.deps, input)
  }

  async executeTrade(args: ExecuteTradeInput<'eip155:1'>): Promise<TradeResult> {
    return cowExecuteTrade(this.deps, args)
  }

  async approvalNeeded(args: ApprovalNeededInput<'eip155:1'>): Promise<ApprovalNeededOutput> {
    return cowApprovalNeeded(this.deps, args)
  }

  async approveInfinite(args: ApproveInfiniteInput<'eip155:1'>): Promise<string> {
    return cowApproveInfinite(this.deps, args)
  }

  filterBuyAssetsBySellAssetId(args: BuyAssetBySellIdInput): AssetId[] {
    const { assetIds = [], sellAssetId } = args
    if (
      !sellAssetId?.startsWith('eip155:1/erc20') ||
      COWSWAP_UNSUPPORTED_ASSETS.includes(sellAssetId)
    )
      return []

    return assetIds.filter(
      (id) =>
        id !== sellAssetId &&
        id.startsWith('eip155:1/erc20') &&
        !COWSWAP_UNSUPPORTED_ASSETS.includes(id)
    )
  }

  filterAssetIdsBySellable(assetIds: AssetId[]): AssetId[] {
    return assetIds.filter(
      (id) => id.startsWith('eip155:1/erc20') && !COWSWAP_UNSUPPORTED_ASSETS.includes(id)
    )
  }

  async getTradeTxs(): Promise<TradeTxs> {
    throw new Error('CowSwapper: executeTrade unimplemented')
  }
}<|MERGE_RESOLUTION|>--- conflicted
+++ resolved
@@ -1,4 +1,3 @@
-import { AssetService } from '@shapeshiftoss/asset-service'
 import { AssetId } from '@shapeshiftoss/caip'
 import { ethereum } from '@shapeshiftoss/chain-adapters'
 import { Asset } from '@shapeshiftoss/types'
@@ -19,16 +18,10 @@
   TradeResult,
   TradeTxs
 } from '../../api'
-<<<<<<< HEAD
-import { CowApprovalNeeded } from './CowApprovalNeeded/CowApprovalNeeded'
-import { CowApproveInfinite } from './CowApproveInfinite/CowApproveInfinite'
-import { CowBuildTrade } from './CowBuildTrade/CowBuildTrade'
-import { cowExecuteTrade } from './cowExecuteTrade/cowExecuteTrade'
-=======
 import { cowApprovalNeeded } from './cowApprovalNeeded/cowApprovalNeeded'
 import { cowApproveInfinite } from './cowApproveInfinite/cowApproveInfinite'
 import { cowBuildTrade } from './cowBuildTrade/cowBuildTrade'
->>>>>>> 519d5cfb
+import { cowExecuteTrade } from './cowExecuteTrade/cowExecuteTrade'
 import { getCowSwapTradeQuote } from './getCowSwapTradeQuote/getCowSwapTradeQuote'
 import { COWSWAP_UNSUPPORTED_ASSETS } from './utils/blacklist'
 import { getUsdRate } from './utils/helpers/helpers'
@@ -41,11 +34,7 @@
   apiUrl: string
   adapter: ethereum.ChainAdapter
   web3: Web3
-<<<<<<< HEAD
-  assetService: AssetService
-=======
   feeAsset: Asset // should be WETH asset
->>>>>>> 519d5cfb
 }
 
 export class CowSwapper implements Swapper<'eip155:1'> {
@@ -63,13 +52,8 @@
     return SwapperType.CowSwap
   }
 
-<<<<<<< HEAD
   async buildTrade(args: BuildTradeInput): Promise<CowTrade<'eip155:1'>> {
-    return CowBuildTrade(this.deps, args)
-=======
-  async buildTrade(args: BuildTradeInput): Promise<Trade<'eip155:1'>> {
     return cowBuildTrade(this.deps, args)
->>>>>>> 519d5cfb
   }
 
   async getTradeQuote(input: GetTradeQuoteInput): Promise<TradeQuote<'eip155:1'>> {
