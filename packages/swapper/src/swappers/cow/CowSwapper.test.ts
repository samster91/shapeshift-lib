import { ChainAdapterManager } from '@shapeshiftoss/chain-adapters'

import { SwapperType } from '../../api'
import { BTC, ETH, FOX, WBTC, WETH } from '../utils/test-data/assets'
<<<<<<< HEAD
import { setupQuote } from '../zrx/utils/test-data/setupSwapQuote'
=======
>>>>>>> 58f07f9a
import { CowSwapper, CowSwapperDeps } from './CowSwapper'
import { getCowSwapTradeQuote } from './getCowSwapTradeQuote/getCowSwapTradeQuote'
import { getUsdRate } from './utils/helpers/helpers'

jest.mock('./utils/helpers/helpers')

const COW_SWAPPER_DEPS: CowSwapperDeps = {
<<<<<<< HEAD
  apiUrl: 'https://api.cow.fi/mainnet/api/',
  adapterManager: <ChainAdapterManager>{}
}

jest.mock('./getCowSwapTradeQuote/getCowSwapTradeQuote', () => ({
  getCowSwapTradeQuote: jest.fn()
}))

=======
  apiUrl: 'https://api.cow.fi/mainnet/api/'
}

>>>>>>> 58f07f9a
const ASSET_IDS = [ETH.assetId, WBTC.assetId, WETH.assetId, BTC.assetId, FOX.assetId]

describe('CowSwapper', () => {
  const swapper = new CowSwapper(COW_SWAPPER_DEPS)

  describe('static properties', () => {
    it('returns the correct swapper name', async () => {
      expect(CowSwapper.swapperName).toEqual('CowSwapper')
    })
  })

  describe('getType', () => {
    it('returns the correct type for CowSwapper', async () => {
      await expect(swapper.getType()).toEqual(SwapperType.CowSwap)
    })
  })

  describe('getUsdRate', () => {
    it('calls getUsdRate on swapper.getUsdRate', async () => {
      await swapper.getUsdRate(FOX)
      expect(getUsdRate).toHaveBeenCalledWith(COW_SWAPPER_DEPS, FOX)
    })
  })

  describe('filterAssetIdsBySellable', () => {
    it('returns empty array when called with an empty array', async () => {
      expect(await swapper.filterAssetIdsBySellable([])).toEqual([])
    })

    it('returns array filtered out of non erc20 tokens', async () => {
      expect(await swapper.filterAssetIdsBySellable(ASSET_IDS)).toEqual([
        WBTC.assetId,
        WETH.assetId,
        FOX.assetId
      ])
    })

    it('returns array filtered out of unsupported tokens', async () => {
      const assetIds = [FOX.assetId, 'eip155:1/erc20:0xdc49108ce5c57bc3408c3a5e95f3d864ec386ed3']
      expect(await swapper.filterAssetIdsBySellable(assetIds)).toEqual([FOX.assetId])
    })
  })

  describe('filterBuyAssetsBySellAssetId', () => {
    it('returns empty array when called with an empty assetIds array', async () => {
      expect(
        await swapper.filterBuyAssetsBySellAssetId({ assetIds: [], sellAssetId: WETH.assetId })
      ).toEqual([])
    })

    it('returns empty array when called with sellAssetId that is not sellable', async () => {
      expect(
        await swapper.filterBuyAssetsBySellAssetId({
          assetIds: ASSET_IDS,
          sellAssetId: ETH.assetId
        })
      ).toEqual([])
      expect(
        await swapper.filterBuyAssetsBySellAssetId({
          assetIds: ASSET_IDS,
          sellAssetId: 'eip155:1/erc20:0xdc49108ce5c57bc3408c3a5e95f3d864ec386ed3'
        })
      ).toEqual([])
    })

    it('returns array filtered out of non erc20 tokens when called with a sellable sellAssetId', async () => {
      expect(
        await swapper.filterBuyAssetsBySellAssetId({
          assetIds: ASSET_IDS,
          sellAssetId: WETH.assetId
        })
      ).toEqual([WBTC.assetId, FOX.assetId])
      expect(
        await swapper.filterBuyAssetsBySellAssetId({
          assetIds: ASSET_IDS,
          sellAssetId: WBTC.assetId
        })
      ).toEqual([WETH.assetId, FOX.assetId])
      expect(
        await swapper.filterBuyAssetsBySellAssetId({
          assetIds: ASSET_IDS,
          sellAssetId: FOX.assetId
        })
      ).toEqual([WBTC.assetId, WETH.assetId])
    })

    it('returns array filtered out of unsupported tokens when called with a sellable sellAssetId', async () => {
      const assetIds = [FOX.assetId, 'eip155:1/erc20:0xdc49108ce5c57bc3408c3a5e95f3d864ec386ed3']
      expect(
        await swapper.filterBuyAssetsBySellAssetId({
          assetIds,
          sellAssetId: WETH.assetId
        })
      ).toEqual([FOX.assetId])
      expect(
        await swapper.filterBuyAssetsBySellAssetId({ assetIds, sellAssetId: FOX.assetId })
      ).toEqual([])
<<<<<<< HEAD
    })
  })

  describe('getTradeQuote', () => {
    it('calls getCowSwapTradeQuote on swapper.getTradeQuote', async () => {
      const { quoteInput } = setupQuote()
      await swapper.getTradeQuote(quoteInput)
      expect(getCowSwapTradeQuote).toHaveBeenCalledTimes(1)
      expect(getCowSwapTradeQuote).toHaveBeenCalledWith(COW_SWAPPER_DEPS, quoteInput)
=======
>>>>>>> 58f07f9a
    })
  })
})<|MERGE_RESOLUTION|>--- conflicted
+++ resolved
@@ -1,11 +1,8 @@
-import { ChainAdapterManager } from '@shapeshiftoss/chain-adapters'
+import { ethereum } from '@shapeshiftoss/chain-adapters'
 
 import { SwapperType } from '../../api'
 import { BTC, ETH, FOX, WBTC, WETH } from '../utils/test-data/assets'
-<<<<<<< HEAD
 import { setupQuote } from '../zrx/utils/test-data/setupSwapQuote'
-=======
->>>>>>> 58f07f9a
 import { CowSwapper, CowSwapperDeps } from './CowSwapper'
 import { getCowSwapTradeQuote } from './getCowSwapTradeQuote/getCowSwapTradeQuote'
 import { getUsdRate } from './utils/helpers/helpers'
@@ -13,20 +10,14 @@
 jest.mock('./utils/helpers/helpers')
 
 const COW_SWAPPER_DEPS: CowSwapperDeps = {
-<<<<<<< HEAD
   apiUrl: 'https://api.cow.fi/mainnet/api/',
-  adapterManager: <ChainAdapterManager>{}
+  adapter: <ethereum.ChainAdapter>{}
 }
 
 jest.mock('./getCowSwapTradeQuote/getCowSwapTradeQuote', () => ({
   getCowSwapTradeQuote: jest.fn()
 }))
 
-=======
-  apiUrl: 'https://api.cow.fi/mainnet/api/'
-}
-
->>>>>>> 58f07f9a
 const ASSET_IDS = [ETH.assetId, WBTC.assetId, WETH.assetId, BTC.assetId, FOX.assetId]
 
 describe('CowSwapper', () => {
@@ -124,7 +115,6 @@
       expect(
         await swapper.filterBuyAssetsBySellAssetId({ assetIds, sellAssetId: FOX.assetId })
       ).toEqual([])
-<<<<<<< HEAD
     })
   })
 
@@ -134,8 +124,6 @@
       await swapper.getTradeQuote(quoteInput)
       expect(getCowSwapTradeQuote).toHaveBeenCalledTimes(1)
       expect(getCowSwapTradeQuote).toHaveBeenCalledWith(COW_SWAPPER_DEPS, quoteInput)
-=======
->>>>>>> 58f07f9a
     })
   })
 })