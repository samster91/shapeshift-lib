import { AssetService } from '@shapeshiftoss/asset-service'
import { ethereum } from '@shapeshiftoss/chain-adapters'
import { NativeAdapterArgs, NativeHDWallet } from '@shapeshiftoss/hdwallet-native'
import * as unchained from '@shapeshiftoss/unchained-client'
import BigNumber from 'bignumber.js'
import dotenv from 'dotenv'
import readline from 'readline-sync'
import Web3 from 'web3'

import { SwapperType } from './api'
import { SwapperManager } from './manager/SwapperManager'
<<<<<<< HEAD
import { CowSwapper } from './swappers/cow/CowSwapper'
import { ThorchainSwapper } from './swappers/thorchain/ThorchainSwapper'
=======
>>>>>>> 58f07f9a
import { ZrxSwapper } from './swappers/zrx/ZrxSwapper'

dotenv.config()

const {
  UNCHAINED_HTTP_API = 'http://localhost:31300',
  UNCHAINED_WS_API = 'wss://localhost:31300',
  ETH_NODE_URL = 'http://localhost:3000',
  DEVICE_ID = 'device123',
  MNEMONIC = 'all all all all all all all all all all all all'
} = process.env

const toBaseUnit = (amount: BigNumber | string, precision: number): string => {
  return new BigNumber(amount)
    .multipliedBy(new BigNumber(10).exponentiatedBy(new BigNumber(precision)))
    .toString()
}

const fromBaseUnit = (amount: BigNumber | string, precision: number): string => {
  return new BigNumber(amount).times(new BigNumber(10).exponentiatedBy(precision * -1)).toString()
}

const getWallet = async (): Promise<NativeHDWallet> => {
  if (!MNEMONIC) {
    throw new Error('Cannot init native wallet without mnemonic')
  }
  const nativeAdapterArgs: NativeAdapterArgs = {
    mnemonic: MNEMONIC,
    deviceId: DEVICE_ID
  }
  const wallet = new NativeHDWallet(nativeAdapterArgs)
  await wallet.initialize()

  return wallet
}

const main = async (): Promise<void> => {
  const [, , ...args] = process.argv
  const [sellSymbol, buySymbol, sellAmount] = args

  console.info(`sellSymbol: sell ${sellAmount} of ${sellSymbol} to ${buySymbol}`)

  if (!sellAmount || !sellSymbol || !buySymbol) {
    console.error(`
      Usage:
      swapcli [sellSymbol] [buySymbol] [sellAmount](denominated in sell asset, not wei)
    `)
    return
  }

  const assetService = new AssetService()
  const assetMap = assetService.getAll()

  const sellAsset = assetMap[sellSymbol]
  const buyAsset = assetMap[buySymbol]

  if (!sellAsset) {
    console.error(`No asset ${sellSymbol} found in asset service`)
    return
  }
  if (!buyAsset) {
    console.error(`No asset ${buySymbol} found in asset service`)
    return
  }

  // Swapper Deps
  const wallet = await getWallet()
<<<<<<< HEAD
  const unchainedUrls = {
    [ChainTypes.Ethereum]: {
      httpUrl: UNCHAINED_HTTP_API,
      wsUrl: UNCHAINED_WS_API,
      rpcUrl: ETH_NODE_URL
    }
  }

  const adapterManager = new ChainAdapterManager(unchainedUrls)
=======

  const ethChainAdapter = new ethereum.ChainAdapter({
    providers: {
      ws: new unchained.ws.Client<unchained.ethereum.EthereumTx>(UNCHAINED_WS_API),
      http: new unchained.ethereum.V1Api(
        new unchained.ethereum.Configuration({
          basePath: UNCHAINED_HTTP_API
        })
      )
    },
    rpcUrl: 'https://mainnet.infura.io/v3/d734c7eebcdf400185d7eb67322a7e57'
  })

>>>>>>> 58f07f9a
  const web3Provider = new Web3.providers.HttpProvider(ETH_NODE_URL)
  const web3 = new Web3(web3Provider)
  const zrxSwapperDeps = { wallet, adapter: ethChainAdapter, web3 }

  const cowSwapperDeps = {
    apiUrl: 'https://api.cow.fi/mainnet/api/',
    web3,
    adapterManager
  }

  const cowSwapper = new CowSwapper(cowSwapperDeps)
  const manager = new SwapperManager()
  const zrxSwapper = new ZrxSwapper(zrxSwapperDeps)
  manager.addSwapper(SwapperType.Zrx, zrxSwapper)
<<<<<<< HEAD
  manager.addSwapper(SwapperType.Thorchain, thorchainSwapper)
  manager.addSwapper(SwapperType.CowSwap, cowSwapper)
=======
>>>>>>> 58f07f9a
  const swapper = await manager.getBestSwapper({
    sellAssetId: 'eip155:1/slip44:60',
    buyAssetId: 'eip155:1/erc20:0xc770eefad204b5180df6a14ee197d99d808ee52d'
  })

  if (!swapper) return
  const sellAmountBase = toBaseUnit(sellAmount, sellAsset.precision)

  let quote
  try {
    quote = await swapper.getTradeQuote({
      sellAsset,
      buyAsset,
      sellAmount: sellAmountBase,
      sellAssetAccountNumber: 0,
      wallet,
      sendMax: false
    })
  } catch (e) {
    console.error(e)
  }

  if (!quote) {
    return
  }

  console.info('quote = ', JSON.stringify(quote))

  const buyAmount = fromBaseUnit(quote.buyAmount || '0', buyAsset.precision)

  const answer = readline.question(
    `Swap ${sellAmount} ${sellAsset.symbol} for ${buyAmount} ${
      buyAsset.symbol
    } on ${swapper.getType()}? (y/n): `
  )
  if (answer === 'y') {
    const trade = await swapper.buildTrade({
      wallet,
      buyAsset,
      sendMax: false,
      sellAmount: sellAmountBase,
      sellAsset,
      sellAssetAccountNumber: 0,
      buyAssetAccountNumber: 0
    })
    const txid = await swapper.executeTrade({ trade, wallet })
    console.info('broadcast tx with id: ', txid)
  }
}

main().then(() => console.info('Done'))<|MERGE_RESOLUTION|>--- conflicted
+++ resolved
@@ -9,11 +9,6 @@
 
 import { SwapperType } from './api'
 import { SwapperManager } from './manager/SwapperManager'
-<<<<<<< HEAD
-import { CowSwapper } from './swappers/cow/CowSwapper'
-import { ThorchainSwapper } from './swappers/thorchain/ThorchainSwapper'
-=======
->>>>>>> 58f07f9a
 import { ZrxSwapper } from './swappers/zrx/ZrxSwapper'
 
 dotenv.config()
@@ -81,17 +76,6 @@
 
   // Swapper Deps
   const wallet = await getWallet()
-<<<<<<< HEAD
-  const unchainedUrls = {
-    [ChainTypes.Ethereum]: {
-      httpUrl: UNCHAINED_HTTP_API,
-      wsUrl: UNCHAINED_WS_API,
-      rpcUrl: ETH_NODE_URL
-    }
-  }
-
-  const adapterManager = new ChainAdapterManager(unchainedUrls)
-=======
 
   const ethChainAdapter = new ethereum.ChainAdapter({
     providers: {
@@ -105,26 +89,13 @@
     rpcUrl: 'https://mainnet.infura.io/v3/d734c7eebcdf400185d7eb67322a7e57'
   })
 
->>>>>>> 58f07f9a
   const web3Provider = new Web3.providers.HttpProvider(ETH_NODE_URL)
   const web3 = new Web3(web3Provider)
   const zrxSwapperDeps = { wallet, adapter: ethChainAdapter, web3 }
 
-  const cowSwapperDeps = {
-    apiUrl: 'https://api.cow.fi/mainnet/api/',
-    web3,
-    adapterManager
-  }
-
-  const cowSwapper = new CowSwapper(cowSwapperDeps)
   const manager = new SwapperManager()
   const zrxSwapper = new ZrxSwapper(zrxSwapperDeps)
   manager.addSwapper(SwapperType.Zrx, zrxSwapper)
-<<<<<<< HEAD
-  manager.addSwapper(SwapperType.Thorchain, thorchainSwapper)
-  manager.addSwapper(SwapperType.CowSwap, cowSwapper)
-=======
->>>>>>> 58f07f9a
   const swapper = await manager.getBestSwapper({
     sellAssetId: 'eip155:1/slip44:60',
     buyAssetId: 'eip155:1/erc20:0xc770eefad204b5180df6a14ee197d99d808ee52d'
