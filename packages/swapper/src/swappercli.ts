// import { AssetService } from '@shapeshiftoss/asset-service'
// import { ChainAdapterManager } from '@shapeshiftoss/chain-adapters'
// import { NativeAdapterArgs, NativeHDWallet } from '@shapeshiftoss/hdwallet-native'
// import { Asset, ChainTypes, NetworkTypes, SwapperType } from '@shapeshiftoss/types'
// import BigNumber from 'bignumber.js'
// import dotenv from 'dotenv'
// import readline from 'readline-sync'
// import Web3 from 'web3'

// import { SwapperManager } from './manager/SwapperManager'
// import { ZrxSwapper } from './swappers/zrx/ZrxSwapper'

// dotenv.config()

// const {
//   UNCHAINED_HTTP_API = 'http://localhost:31300',
//   UNCHAINED_WS_API = 'wss://localhost:31300',
//   ETH_NODE_URL = 'http://localhost:3000',
//   DEVICE_ID = 'device123',
//   MNEMONIC = 'salon adapt foil saddle orient make page zero cheese marble test catalog'
// } = process.env

// const toBaseUnit = (amount: BigNumber | string, precision: number): string => {
//   return new BigNumber(amount)
//     .multipliedBy(new BigNumber(10).exponentiatedBy(new BigNumber(precision)))
//     .toString()
// }

// const fromBaseUnit = (amount: BigNumber | string, precision: number): string => {
//   return new BigNumber(amount).times(new BigNumber(10).exponentiatedBy(precision * -1)).toString()
// }

// const getWallet = async (): Promise<NativeHDWallet> => {
//   if (!MNEMONIC) {
//     throw new Error('Cannot init native wallet without mnemonic')
//   }
//   const nativeAdapterArgs: NativeAdapterArgs = {
//     mnemonic: MNEMONIC,
//     deviceId: DEVICE_ID
//   }
//   const wallet = new NativeHDWallet(nativeAdapterArgs)
//   await wallet.initialize()

//   return wallet
// }

const main = async (): Promise<void> => {
  const [, , ...args] = process.argv
  const [sellSymbol, buySymbol, sellAmount] = args

  console.info(`sellSymbol: sell ${sellAmount} of ${sellSymbol} to ${buySymbol}`)

<<<<<<< HEAD
  // if (!sellAmount || !sellSymbol || !buySymbol) {
  //   console.error(`
  //     Usage:
  //     swapcli [sellSymbol] [buySymbol] [sellAmount](denominated in sell asset, not wei)
  //   `)
  //   return
  // }

  // const assetService = new AssetService('')
  // await assetService.initialize()
  // const assets = assetService.byNetwork(NetworkTypes.MAINNET)

  // if (!assets) {
  //   console.error('No assets found in asset service')
  //   return
  // }

  // const assetMap = assets.reduce((acc, val) => {
  //   if (val) {
  //     acc[val.symbol] = val
  //   }
  //   return acc
  // }, {} as Record<string, Asset>)

  // const sellAsset = assetMap[sellSymbol] as Asset
  // const buyAsset = assetMap[buySymbol] as Asset

  // if (!sellAsset) {
  //   console.error(`No asset ${sellSymbol} found in asset service`)
  //   return
  // }
  // if (!buyAsset) {
  //   console.error(`No asset ${buySymbol} found in asset service`)
  //   return
  // }

  // // Swapper Deps
  // const wallet = await getWallet()
  // const unchainedUrls = {
  //   [ChainTypes.Ethereum]: {
  //     httpUrl: UNCHAINED_HTTP_API,
  //     wsUrl: UNCHAINED_WS_API
  //   }
  // }
  // const adapterManager = new ChainAdapterManager(unchainedUrls)
  // const web3Provider = new Web3.providers.HttpProvider(ETH_NODE_URL)
  // const web3 = new Web3(web3Provider)

  // const zrxSwapperDeps = { wallet, adapterManager, web3 }

  // const manager = new SwapperManager()
  // const zrxSwapper = new ZrxSwapper(zrxSwapperDeps)
  // manager.addSwapper(SwapperType.Zrx, zrxSwapper)
  // const swapper = manager.getSwapper(SwapperType.Zrx)
  // const sellAmountBase = toBaseUnit(sellAmount, sellAsset.precision)

  // const quote = await swapper.buildQuoteTx({
  //   input: {
  //     sellAsset,
  //     buyAsset,
  //     sellAmount: sellAmountBase,
  //     sellAssetAccountId: '0',
  //     buyAssetAccountId: '0'
  //   },
  //   wallet
  // })

  // console.info('quote = ', JSON.stringify(quote))

  // if (!quote.success) {
  //   console.error('Obtaining the quote failed: ', quote.statusReason)
  //   return
  // }

  // const buyAmount = fromBaseUnit(quote.buyAmount || '0', buyAsset.precision)

  // const answer = readline.question(
  //   `Swap ${sellAmount} ${sellAsset.symbol} for ${buyAmount} ${
  //     buyAsset.symbol
  //   } on ${swapper.getType()}? (y/n): `
  // )
  // if (answer === 'y') {
  //   const txid = await swapper.executeQuote({ quote, wallet })
  //   console.info('broadcast tx with id: ', txid)
  // }
=======
  if (!sellAmount || !sellSymbol || !buySymbol) {
    console.error(`
      Usage:
      swapcli [sellSymbol] [buySymbol] [sellAmount](denominated in sell asset, not wei)
    `)
    return
  }

  const assetService = new AssetService('')
  await assetService.initialize()
  const assets = assetService.byNetwork(NetworkTypes.MAINNET)

  if (!assets) {
    console.error('No assets found in asset service')
    return
  }

  const assetMap = assets.reduce((acc, val) => {
    if (val) {
      acc[val.symbol] = val
    }
    return acc
  }, {} as Record<string, Asset>)

  const sellAsset = assetMap[sellSymbol] as Asset
  const buyAsset = assetMap[buySymbol] as Asset

  if (!sellAsset) {
    console.error(`No asset ${sellSymbol} found in asset service`)
    return
  }
  if (!buyAsset) {
    console.error(`No asset ${buySymbol} found in asset service`)
    return
  }

  // Swapper Deps
  const wallet = await getWallet()
  const unchainedUrls = {
    [ChainTypes.Ethereum]: {
      httpUrl: UNCHAINED_HTTP_API,
      wsUrl: UNCHAINED_WS_API
    }
  }
  const adapterManager = new ChainAdapterManager(unchainedUrls)
  const web3Provider = new Web3.providers.HttpProvider(ETH_NODE_URL)
  const web3 = new Web3(web3Provider)

  const zrxSwapperDeps = { wallet, adapterManager, web3 }

  const manager = new SwapperManager()
  const zrxSwapper = new ZrxSwapper(zrxSwapperDeps)
  manager.addSwapper(SwapperType.Zrx, zrxSwapper)
  const swapper = manager.getSwapper(SwapperType.Zrx)
  const sellAmountBase = toBaseUnit(sellAmount, sellAsset.precision)

  const quote = await swapper.getTradeQuote({
    sellAsset,
    buyAsset,
    sellAmount: sellAmountBase,
    sellAssetAccountId: '0',
    sendMax: false
  })

  console.info('quote = ', JSON.stringify(quote))

  if (!quote.success) {
    console.error('Obtaining the quote failed: ', quote.statusReason)
    return
  }

  const buyAmount = fromBaseUnit(quote.buyAmount || '0', buyAsset.precision)

  const answer = readline.question(
    `Swap ${sellAmount} ${sellAsset.symbol} for ${buyAmount} ${
      buyAsset.symbol
    } on ${swapper.getType()}? (y/n): `
  )
  if (answer === 'y') {
    const trade = await swapper.buildTrade({
      wallet,
      buyAsset,
      sendMax: false,
      sellAmount: sellAmountBase,
      sellAsset,
      sellAssetAccountId: '0',
      buyAssetAccountId: '0'
    })
    const txid = await swapper.executeTrade({ trade, wallet })
    console.info('broadcast tx with id: ', txid)
  }
>>>>>>> 4030070a
}

main().then(() => console.info('Done'))<|MERGE_RESOLUTION|>--- conflicted
+++ resolved
@@ -1,48 +1,48 @@
-// import { AssetService } from '@shapeshiftoss/asset-service'
-// import { ChainAdapterManager } from '@shapeshiftoss/chain-adapters'
-// import { NativeAdapterArgs, NativeHDWallet } from '@shapeshiftoss/hdwallet-native'
-// import { Asset, ChainTypes, NetworkTypes, SwapperType } from '@shapeshiftoss/types'
-// import BigNumber from 'bignumber.js'
-// import dotenv from 'dotenv'
-// import readline from 'readline-sync'
-// import Web3 from 'web3'
+import { AssetService } from '@shapeshiftoss/asset-service'
+import { ChainAdapterManager } from '@shapeshiftoss/chain-adapters'
+import { NativeAdapterArgs, NativeHDWallet } from '@shapeshiftoss/hdwallet-native'
+import { Asset, ChainTypes, NetworkTypes, SwapperType } from '@shapeshiftoss/types'
+import BigNumber from 'bignumber.js'
+import dotenv from 'dotenv'
+import readline from 'readline-sync'
+import Web3 from 'web3'
 
-// import { SwapperManager } from './manager/SwapperManager'
-// import { ZrxSwapper } from './swappers/zrx/ZrxSwapper'
+import { SwapperManager } from './manager/SwapperManager'
+import { ZrxSwapper } from './swappers/zrx/ZrxSwapper'
 
-// dotenv.config()
+dotenv.config()
 
-// const {
-//   UNCHAINED_HTTP_API = 'http://localhost:31300',
-//   UNCHAINED_WS_API = 'wss://localhost:31300',
-//   ETH_NODE_URL = 'http://localhost:3000',
-//   DEVICE_ID = 'device123',
-//   MNEMONIC = 'salon adapt foil saddle orient make page zero cheese marble test catalog'
-// } = process.env
+const {
+  UNCHAINED_HTTP_API = 'http://localhost:31300',
+  UNCHAINED_WS_API = 'wss://localhost:31300',
+  ETH_NODE_URL = 'http://localhost:3000',
+  DEVICE_ID = 'device123',
+  MNEMONIC = 'salon adapt foil saddle orient make page zero cheese marble test catalog'
+} = process.env
 
-// const toBaseUnit = (amount: BigNumber | string, precision: number): string => {
-//   return new BigNumber(amount)
-//     .multipliedBy(new BigNumber(10).exponentiatedBy(new BigNumber(precision)))
-//     .toString()
-// }
+const toBaseUnit = (amount: BigNumber | string, precision: number): string => {
+  return new BigNumber(amount)
+    .multipliedBy(new BigNumber(10).exponentiatedBy(new BigNumber(precision)))
+    .toString()
+}
 
-// const fromBaseUnit = (amount: BigNumber | string, precision: number): string => {
-//   return new BigNumber(amount).times(new BigNumber(10).exponentiatedBy(precision * -1)).toString()
-// }
+const fromBaseUnit = (amount: BigNumber | string, precision: number): string => {
+  return new BigNumber(amount).times(new BigNumber(10).exponentiatedBy(precision * -1)).toString()
+}
 
-// const getWallet = async (): Promise<NativeHDWallet> => {
-//   if (!MNEMONIC) {
-//     throw new Error('Cannot init native wallet without mnemonic')
-//   }
-//   const nativeAdapterArgs: NativeAdapterArgs = {
-//     mnemonic: MNEMONIC,
-//     deviceId: DEVICE_ID
-//   }
-//   const wallet = new NativeHDWallet(nativeAdapterArgs)
-//   await wallet.initialize()
+const getWallet = async (): Promise<NativeHDWallet> => {
+  if (!MNEMONIC) {
+    throw new Error('Cannot init native wallet without mnemonic')
+  }
+  const nativeAdapterArgs: NativeAdapterArgs = {
+    mnemonic: MNEMONIC,
+    deviceId: DEVICE_ID
+  }
+  const wallet = new NativeHDWallet(nativeAdapterArgs)
+  await wallet.initialize()
 
-//   return wallet
-// }
+  return wallet
+}
 
 const main = async (): Promise<void> => {
   const [, , ...args] = process.argv
@@ -50,93 +50,6 @@
 
   console.info(`sellSymbol: sell ${sellAmount} of ${sellSymbol} to ${buySymbol}`)
 
-<<<<<<< HEAD
-  // if (!sellAmount || !sellSymbol || !buySymbol) {
-  //   console.error(`
-  //     Usage:
-  //     swapcli [sellSymbol] [buySymbol] [sellAmount](denominated in sell asset, not wei)
-  //   `)
-  //   return
-  // }
-
-  // const assetService = new AssetService('')
-  // await assetService.initialize()
-  // const assets = assetService.byNetwork(NetworkTypes.MAINNET)
-
-  // if (!assets) {
-  //   console.error('No assets found in asset service')
-  //   return
-  // }
-
-  // const assetMap = assets.reduce((acc, val) => {
-  //   if (val) {
-  //     acc[val.symbol] = val
-  //   }
-  //   return acc
-  // }, {} as Record<string, Asset>)
-
-  // const sellAsset = assetMap[sellSymbol] as Asset
-  // const buyAsset = assetMap[buySymbol] as Asset
-
-  // if (!sellAsset) {
-  //   console.error(`No asset ${sellSymbol} found in asset service`)
-  //   return
-  // }
-  // if (!buyAsset) {
-  //   console.error(`No asset ${buySymbol} found in asset service`)
-  //   return
-  // }
-
-  // // Swapper Deps
-  // const wallet = await getWallet()
-  // const unchainedUrls = {
-  //   [ChainTypes.Ethereum]: {
-  //     httpUrl: UNCHAINED_HTTP_API,
-  //     wsUrl: UNCHAINED_WS_API
-  //   }
-  // }
-  // const adapterManager = new ChainAdapterManager(unchainedUrls)
-  // const web3Provider = new Web3.providers.HttpProvider(ETH_NODE_URL)
-  // const web3 = new Web3(web3Provider)
-
-  // const zrxSwapperDeps = { wallet, adapterManager, web3 }
-
-  // const manager = new SwapperManager()
-  // const zrxSwapper = new ZrxSwapper(zrxSwapperDeps)
-  // manager.addSwapper(SwapperType.Zrx, zrxSwapper)
-  // const swapper = manager.getSwapper(SwapperType.Zrx)
-  // const sellAmountBase = toBaseUnit(sellAmount, sellAsset.precision)
-
-  // const quote = await swapper.buildQuoteTx({
-  //   input: {
-  //     sellAsset,
-  //     buyAsset,
-  //     sellAmount: sellAmountBase,
-  //     sellAssetAccountId: '0',
-  //     buyAssetAccountId: '0'
-  //   },
-  //   wallet
-  // })
-
-  // console.info('quote = ', JSON.stringify(quote))
-
-  // if (!quote.success) {
-  //   console.error('Obtaining the quote failed: ', quote.statusReason)
-  //   return
-  // }
-
-  // const buyAmount = fromBaseUnit(quote.buyAmount || '0', buyAsset.precision)
-
-  // const answer = readline.question(
-  //   `Swap ${sellAmount} ${sellAsset.symbol} for ${buyAmount} ${
-  //     buyAsset.symbol
-  //   } on ${swapper.getType()}? (y/n): `
-  // )
-  // if (answer === 'y') {
-  //   const txid = await swapper.executeQuote({ quote, wallet })
-  //   console.info('broadcast tx with id: ', txid)
-  // }
-=======
   if (!sellAmount || !sellSymbol || !buySymbol) {
     console.error(`
       Usage:
@@ -228,7 +141,6 @@
     const txid = await swapper.executeTrade({ trade, wallet })
     console.info('broadcast tx with id: ', txid)
   }
->>>>>>> 4030070a
 }
 
 main().then(() => console.info('Done'))