import { AssetService } from '@shapeshiftoss/asset-service'
// @ts-ignore
import { ChainAdapterManager } from '@shapeshiftoss/chain-adapters'
import { NativeAdapterArgs, NativeHDWallet } from '@shapeshiftoss/hdwallet-native'
// @ts-ignore
import { Asset, ChainTypes, SwapperType } from '@shapeshiftoss/types'
import BigNumber from 'bignumber.js'
import dotenv from 'dotenv'
import readline from 'readline-sync'
// import Web3 from 'web3'

import { SwapperManager } from './manager/SwapperManager'
import { OsmoSwapper } from './swappers/osmosis/OsmoSwapper'
// import { ZrxSwapper } from './swappers/zrx/ZrxSwapper'

dotenv.config()

const {
  // UNCHAINED_HTTP_API = 'http://localhost:31300',
  // UNCHAINED_WS_API = 'wss://localhost:31300',
  // ETH_NODE_URL = 'http://localhost:3000',
  DEVICE_ID = 'device123',
  MNEMONIC = 'all all all all all all all all all all all all'
} = process.env

const toBaseUnit = (amount: BigNumber | string, precision: number): string => {
  return new BigNumber(amount)
    .multipliedBy(new BigNumber(10).exponentiatedBy(new BigNumber(precision)))
    .toString()
}

const fromBaseUnit = (amount: BigNumber | string, precision: number): string => {
  return new BigNumber(amount).times(new BigNumber(10).exponentiatedBy(precision * -1)).toString()
}

const getWallet = async (): Promise<NativeHDWallet> => {
  if (!MNEMONIC) {
    throw new Error('Cannot init native wallet without mnemonic')
  }
  const nativeAdapterArgs: NativeAdapterArgs = {
    mnemonic: MNEMONIC,
    deviceId: DEVICE_ID
  }
  const wallet = new NativeHDWallet(nativeAdapterArgs)
  await wallet.initialize()

  return wallet
}

const main = async (): Promise<void> => {
  const [, , ...args] = process.argv
  const [sellSymbol, buySymbol, sellAmount] = args

  console.info(`sellSymbol: sell ${sellAmount} of ${sellSymbol} to ${buySymbol}`)

  if (!sellAmount || !sellSymbol || !buySymbol) {
    console.error(`
      Usage:
      swapcli [sellSymbol] [buySymbol] [sellAmount](denominated in sell asset, not wei)
    `)
    return
  }

  const assetService = new AssetService('')
  await assetService.initialize()
  const assets = assetService.byNetwork()
  // console.info('assets: ', assets)
  //
  // const testOsmo = assets.filter(function (e) {
  //   return e.symbol === 'OSMO'
  // })
  // console.info('testOsmo: ', testOsmo)

  if (!assets) {
    console.error('No assets found in asset service')
    return
  }

  const assetMap = assets.reduce((acc, val) => {
    if (val) {
      acc[val.symbol] = val
    }
    return acc
  }, {} as Record<string, Asset>)

  const sellAsset = assetMap[sellSymbol] as Asset
  const buyAsset = assetMap[buySymbol] as Asset

  if (!sellAsset) {
    console.error(`No asset ${sellSymbol} found in asset service`)
    return
  }
  if (!buyAsset) {
    console.error(`No asset ${buySymbol} found in asset service`)
    return
  }

  // Swapper Deps
  const wallet = await getWallet()
  const unchainedUrls = {
    // [ChainTypes.Ethereum]: {
    //   httpUrl: UNCHAINED_HTTP_API,
    //   wsUrl: UNCHAINED_WS_API
    // },
    [ChainTypes.Cosmos]: {
      httpUrl: 'http://api.cosmos.localhost',
      wsUrl: 'ws://api.cosmos.localhost'
    },
    [ChainTypes.Osmosis]: {
      httpUrl: 'http://api.osmosis.localhost',
      wsUrl: 'ws://api.osmosis.localhost'
    },
    [ChainTypes.Bitcoin]: {
      httpUrl: 'https://dev-api.bitcoin.shapeshift.com',
      wsUrl: 'wss://dev-api.bitcoin.shapeshift.com'
    }
  }
  const adapterManager = new ChainAdapterManager(unchainedUrls)
  // const web3Provider = new Web3.providers.HttpProvider(ETH_NODE_URL)
  // const web3 = new Web3(web3Provider)

  // const zrxSwapperDeps = { wallet, adapterManager, web3 }
  const osmoSwapperDeps = { wallet, adapterManager }

  const manager = new SwapperManager()
<<<<<<< HEAD
  const zrxSwapper = new ZrxSwapper(zrxSwapperDeps)
  manager.addSwapper(SwapperType.Zrx, zrxSwapper)
  const swapper = await manager.getBestSwapper({
    sellAssetId: 'eip155:1/slip44:60',
    buyAssetId: 'eip155:1/erc20:0xc770eefad204b5180df6a14ee197d99d808ee52d'
  })

  if (!swapper) return
=======
  // const zrxSwapper = new ZrxSwapper(zrxSwapperDeps)
  // manager.addSwapper(SwapperType.Zrx, zrxSwapper)
  // @ts-ignore
  const osmoSwapper = new OsmoSwapper(osmoSwapperDeps)
  manager.addSwapper(SwapperType.Osmosis, osmoSwapper)
  const swapper = manager.getSwapper(SwapperType.Osmosis)
>>>>>>> 75c6aece
  const sellAmountBase = toBaseUnit(sellAmount, sellAsset.precision)

  let quote
  try {
    quote = await swapper.getTradeQuote({
      sellAsset,
      buyAsset,
      sellAmount: sellAmountBase,
      sellAssetAccountId: '0',
      sendMax: false
    })
  } catch (e) {
    console.error(e)
  }

  if (!quote) {
    return
  }

  console.info('quote = ', JSON.stringify(quote))

  if (!quote.success) {
    console.error('Obtaining the quote failed: ', quote.statusReason)
    return
  }

  const buyAmount = fromBaseUnit(quote.buyAmount || '0', buyAsset.precision)

  const answer = readline.question(
    `Swap ${sellAmount} ${sellAsset.symbol} for ${buyAmount} ${
      buyAsset.symbol
    } on ${swapper.getType()}? (y/n): `
  )
  if (answer === 'y') {
    const trade = await swapper.buildTrade({
      wallet,
      buyAsset,
      sendMax: false,
      sellAmount,
      sellAsset,
      sellAssetAccountId: '0',
      buyAssetAccountId: '0'
    })
    const txid = await swapper.executeTrade({ trade, wallet })
    console.info('broadcast tx with id: ', txid)
  }
}

main().then(() => console.info('Done'))<|MERGE_RESOLUTION|>--- conflicted
+++ resolved
@@ -123,23 +123,22 @@
   const osmoSwapperDeps = { wallet, adapterManager }
 
   const manager = new SwapperManager()
-<<<<<<< HEAD
-  const zrxSwapper = new ZrxSwapper(zrxSwapperDeps)
-  manager.addSwapper(SwapperType.Zrx, zrxSwapper)
-  const swapper = await manager.getBestSwapper({
-    sellAssetId: 'eip155:1/slip44:60',
-    buyAssetId: 'eip155:1/erc20:0xc770eefad204b5180df6a14ee197d99d808ee52d'
-  })
+// <<<<<<< HEAD
+//   const zrxSwapper = new ZrxSwapper(zrxSwapperDeps)
+//   manager.addSwapper(SwapperType.Zrx, zrxSwapper)
+//   const swapper = await manager.getBestSwapper({
+//     sellAssetId: 'eip155:1/slip44:60',
+//     buyAssetId: 'eip155:1/erc20:0xc770eefad204b5180df6a14ee197d99d808ee52d'
+//   })
 
-  if (!swapper) return
-=======
+//   if (!swapper) return
+// =======
   // const zrxSwapper = new ZrxSwapper(zrxSwapperDeps)
   // manager.addSwapper(SwapperType.Zrx, zrxSwapper)
   // @ts-ignore
   const osmoSwapper = new OsmoSwapper(osmoSwapperDeps)
   manager.addSwapper(SwapperType.Osmosis, osmoSwapper)
-  const swapper = manager.getSwapper(SwapperType.Osmosis)
->>>>>>> 75c6aece
+  const swapper = manager.getSwapper(SwapperType.Osmosis) // TODO: use getBestSwapper
   const sellAmountBase = toBaseUnit(sellAmount, sellAsset.precision)
 
   let quote
