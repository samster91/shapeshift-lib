--- conflicted
+++ resolved
@@ -153,11 +153,8 @@
 export enum SwapperType {
   Zrx = '0x',
   Thorchain = 'Thorchain',
-<<<<<<< HEAD
   Osmosis = 'Osmosis',
-=======
   CowSwap = 'CowSwap',
->>>>>>> 67e233e2
   Test = 'Test'
 }
 
