--- conflicted
+++ resolved
@@ -3,11 +3,6 @@
 import {
   ApprovalNeededOutput,
   Asset,
-<<<<<<< HEAD
-=======
-  chainAdapters,
-  ChainTypes,
->>>>>>> 4030070a
   ExecQuoteOutput,
   GetQuoteInput,
   MinMaxOutput,
@@ -131,11 +126,7 @@
   /**
    * Get a trade quote
    */
-<<<<<<< HEAD
   getTradeQuote(input: GetTradeQuoteInput): Promise<TradeQuote<ChainIdTypes>>
-=======
-  getTradeQuote(input: GetTradeQuoteInput): Promise<TradeQuote<ChainTypes>>
->>>>>>> 4030070a
 
   /**
    * Get the usd rate from either the assets symbol or tokenId
