/* eslint-disable @typescript-eslint/ban-ts-comment */
import { ChainId } from '@shapeshiftoss/caip'
import { ChainAdapterManager, ethereum } from '@shapeshiftoss/chain-adapters'
import { KnownChainIds } from '@shapeshiftoss/types'
import Web3 from 'web3'

import { Swapper, SwapperType } from '../api'
import { CowSwapper, ThorchainSwapper, ZrxSwapper } from '../swappers'
import { CowSwapperDeps } from '../swappers/cow/CowSwapper'
import { ThorchainSwapperDeps } from '../swappers/thorchain/types'
import { WETH } from '../swappers/utils/test-data/assets'
import { ZrxSwapperDeps } from '../swappers/zrx/types'
import { SwapperManager } from './SwapperManager'

describe('SwapperManager', () => {
<<<<<<< HEAD
  const zrxSwapperDeps: ZrxSwapperDeps = {
    web3: {} as Web3,
    adapter: {} as ethereum.ChainAdapter
=======
  const zrxEthereumSwapperDeps: ZrxSwapperDeps = {
    web3: <Web3>{},
    adapter: <ethereum.ChainAdapter>{
      getChainId: () => KnownChainIds.EthereumMainnet
    }
>>>>>>> 4bd966f0
  }

  const zrxAvalancheSwapperDeps: ZrxSwapperDeps = {
    web3: <Web3>{},
    adapter: <ethereum.ChainAdapter>{
      getChainId: () => KnownChainIds.AvalancheMainnet
    }
  }

  const cowSwapperDeps: CowSwapperDeps = {
    apiUrl: 'https://api.cow.fi/mainnet/api/',
<<<<<<< HEAD
    adapter: {} as ethereum.ChainAdapter,
    web3: {} as Web3,
=======
    adapter: <ethereum.ChainAdapter>{
      getChainId: () => KnownChainIds.EthereumMainnet
    },
    web3: <Web3>{},
>>>>>>> 4bd966f0
    feeAsset: WETH
  }

  const thorchainSwapperDeps: ThorchainSwapperDeps = {
    midgardUrl: 'localhost:3000',
    adapterManager: <ChainAdapterManager>{},
    web3: <Web3>{}
  }

  describe('constructor', () => {
    it('should return an instance', () => {
      const manager = new SwapperManager()
      expect(manager).toBeInstanceOf(SwapperManager)
    })
  })

  describe('addSwapper', () => {
    it('should add swapper', () => {
      const manager = new SwapperManager()
      manager.addSwapper(new ThorchainSwapper(thorchainSwapperDeps))
      expect(manager.getSwapper(SwapperType.Thorchain)).toBeInstanceOf(ThorchainSwapper)
    })

    it('should be chainable', async () => {
      const manager = new SwapperManager()
      manager
        .addSwapper(new ThorchainSwapper(thorchainSwapperDeps))
        .addSwapper(new ZrxSwapper(zrxEthereumSwapperDeps))
      expect(manager.getSwapper(SwapperType.ZrxEthereum)).toBeInstanceOf(ZrxSwapper)
    })

    it('should throw an error if adding an existing chain', () => {
      const swapper = new SwapperManager()
      expect(() => {
        swapper
          .addSwapper(new ThorchainSwapper(thorchainSwapperDeps))
          .addSwapper(new ThorchainSwapper(thorchainSwapperDeps))
      }).toThrow('already exists')
    })
  })

  describe('getSwapper', () => {
    it('should return a swapper that has been added', () => {
      const swapper = new SwapperManager()
      swapper.addSwapper(new ThorchainSwapper(thorchainSwapperDeps))
      expect(swapper.getSwapper(SwapperType.Thorchain)).toBeInstanceOf(ThorchainSwapper)
    })

    it('should return the correct swapper', () => {
      const swapper = new SwapperManager()
      swapper
        .addSwapper(new ThorchainSwapper(thorchainSwapperDeps))
        .addSwapper(new ZrxSwapper(zrxEthereumSwapperDeps))
        .addSwapper(new ZrxSwapper(zrxAvalancheSwapperDeps))
        .addSwapper(new CowSwapper(cowSwapperDeps))

      expect(swapper.getSwapper(SwapperType.Thorchain)).toBeInstanceOf(ThorchainSwapper)
      expect(swapper.getSwapper(SwapperType.ZrxEthereum)).toBeInstanceOf(ZrxSwapper)
      expect(swapper.getSwapper(SwapperType.ZrxAvalanche)).toBeInstanceOf(ZrxSwapper)
      expect(swapper.getSwapper(SwapperType.CowSwap)).toBeInstanceOf(CowSwapper)
    })

    it('should throw an error if swapper is not set', () => {
      const swapper = new SwapperManager()
      expect(() => swapper.getSwapper(SwapperType.Thorchain)).toThrow(
        '[getSwapper] - swapperType doesnt exist'
      )
    })

    it('should throw an error if an invalid Swapper instance is passed', () => {
      const manager = new SwapperManager()
      const invalidSwapper = {} as Swapper<ChainId>
      expect(() => manager.addSwapper(invalidSwapper)).toThrow(
        '[validateSwapper] - invalid swapper instance'
      )
    })
  })

  describe('removeSwapper', () => {
    it('should remove swapper and return this', () => {
      const swapper = new SwapperManager()
      swapper
        .addSwapper(new ThorchainSwapper(thorchainSwapperDeps))
        .removeSwapper(SwapperType.Thorchain)
      expect(() => swapper.getSwapper(SwapperType.Thorchain)).toThrow(
        `[getSwapper] - swapperType doesnt exist`
      )
    })

    it("should throw an error if swapper isn't set", () => {
      const swapper = new SwapperManager()
      expect(() => swapper.removeSwapper(SwapperType.Thorchain)).toThrow(
        `[removeSwapper] - swapperType doesnt exist`
      )
    })
  })

  describe('getSwapperByPair', () => {
    it('should return swapper(s) that support all assets given', () => {
      const sellAssetId = 'eip155:1/erc20:0xc770eefad204b5180df6a14ee197d99d808ee52d' // FOX
      const buyAssetId = 'eip155:1/erc20:0xa0b86991c6218b36c1d19d4a2e9eb0ce3606eb48' // USDC
      const zrxSwapper = new ZrxSwapper(zrxEthereumSwapperDeps)
      const swapperManager = new SwapperManager()

      swapperManager.addSwapper(zrxSwapper).addSwapper(new ThorchainSwapper(thorchainSwapperDeps))

      expect(swapperManager.getSwappersByPair({ sellAssetId, buyAssetId })).toEqual([zrxSwapper])
    })

    it('should return an empty array if no swapper is found', () => {
      const sellAssetId = 'randomAssetId'
      const buyAssetId = 'randomAssetId2'
      const zrxSwapper = new ZrxSwapper(zrxEthereumSwapperDeps)
      const swapperManager = new SwapperManager()

      swapperManager.addSwapper(zrxSwapper).addSwapper(new ThorchainSwapper(thorchainSwapperDeps))

      expect(swapperManager.getSwappersByPair({ sellAssetId, buyAssetId })).toEqual([])
    })
  })

  describe('getSupportedBuyAssetIdsFromSellId', () => {
    it('should return an array of supported buy assetIds given a sell asset Id', () => {
      const assetIds = [
        'bip122:000000000019d6689c085ae165831e93/slip44:0',
        'eip155:1/erc20:0x7fc66500c84a76ad7e9c93437bfc5ac33e2ddae9', // Aave
        'eip155:1/erc20:0xc770eefad204b5180df6a14ee197d99d808ee52d' // Fox
      ]

      const sellAssetId = 'eip155:1/erc20:0xc770eefad204b5180df6a14ee197d99d808ee52d'
      const swapper = new SwapperManager()
      swapper.addSwapper(new ZrxSwapper(zrxEthereumSwapperDeps))

      expect(swapper.getSupportedBuyAssetIdsFromSellId({ sellAssetId, assetIds })).toStrictEqual(
        assetIds.slice(-2)
      )
    })

    it('should return unique assetIds', () => {
      const assetIds = [
        'bip122:000000000019d6689c085ae165831e93/slip44:0',
        'eip155:1/erc20:0x7fc66500c84a76ad7e9c93437bfc5ac33e2ddae9', // Aave
        'eip155:1/erc20:0xc770eefad204b5180df6a14ee197d99d808ee52d', // Fox
        'eip155:1/erc20:0xc770eefad204b5180df6a14ee197d99d808ee52d' // Fox (duplicate)
      ]

      const sellAssetId = 'eip155:1/erc20:0xc770eefad204b5180df6a14ee197d99d808ee52d'
      const swapper = new SwapperManager()
      swapper.addSwapper(new ZrxSwapper(zrxEthereumSwapperDeps))

      expect(swapper.getSupportedBuyAssetIdsFromSellId({ sellAssetId, assetIds })).toStrictEqual(
        assetIds.slice(1, 3)
      )
    })
  })

  describe('getSupportedSellableAssets', () => {
    it('should return an array of supported sell assetIds', () => {
      const assetIds = [
        'bip122:000000000019d6689c085ae165831e93/slip44:0',
        'eip155:1/erc20:0x7fc66500c84a76ad7e9c93437bfc5ac33e2ddae9', // Aave
        'eip155:1/erc20:0xc770eefad204b5180df6a14ee197d99d808ee52d' // Fox
      ]

      const swapper = new SwapperManager()
      swapper.addSwapper(new ZrxSwapper(zrxEthereumSwapperDeps))

      expect(swapper.getSupportedSellableAssetIds({ assetIds })).toStrictEqual(assetIds.slice(-2))
    })

    it('should return unique assetIds', () => {
      const assetIds = [
        'bip122:000000000019d6689c085ae165831e93/slip44:0',
        'eip155:1/erc20:0x7fc66500c84a76ad7e9c93437bfc5ac33e2ddae9', // Aave
        'eip155:1/erc20:0xc770eefad204b5180df6a14ee197d99d808ee52d', // Fox
        'eip155:1/erc20:0xc770eefad204b5180df6a14ee197d99d808ee52d' // Fox (duplicate)
      ]

      const swapper = new SwapperManager()
      swapper.addSwapper(new ZrxSwapper(zrxEthereumSwapperDeps))

      expect(swapper.getSupportedSellableAssetIds({ assetIds })).toStrictEqual(assetIds.slice(1, 3))
    })
  })
})<|MERGE_RESOLUTION|>--- conflicted
+++ resolved
@@ -13,17 +13,11 @@
 import { SwapperManager } from './SwapperManager'
 
 describe('SwapperManager', () => {
-<<<<<<< HEAD
-  const zrxSwapperDeps: ZrxSwapperDeps = {
-    web3: {} as Web3,
-    adapter: {} as ethereum.ChainAdapter
-=======
   const zrxEthereumSwapperDeps: ZrxSwapperDeps = {
     web3: <Web3>{},
     adapter: <ethereum.ChainAdapter>{
       getChainId: () => KnownChainIds.EthereumMainnet
     }
->>>>>>> 4bd966f0
   }
 
   const zrxAvalancheSwapperDeps: ZrxSwapperDeps = {
@@ -35,15 +29,10 @@
 
   const cowSwapperDeps: CowSwapperDeps = {
     apiUrl: 'https://api.cow.fi/mainnet/api/',
-<<<<<<< HEAD
-    adapter: {} as ethereum.ChainAdapter,
-    web3: {} as Web3,
-=======
     adapter: <ethereum.ChainAdapter>{
       getChainId: () => KnownChainIds.EthereumMainnet
     },
     web3: <Web3>{},
->>>>>>> 4bd966f0
     feeAsset: WETH
   }
 
