--- conflicted
+++ resolved
@@ -4,14 +4,9 @@
 import Web3 from 'web3'
 
 import { SwapperType } from '../api'
-<<<<<<< HEAD
-import { ThorchainSwapper, ThorchainSwapperDeps, ZrxSwapper, ZrxSwapperDeps } from '../swappers'
+import { ThorchainSwapper, ZrxSwapper, ZrxSwapperDeps } from '../swappers'
 import { CowSwapper, CowSwapperDeps } from '../swappers/cow/CowSwapper'
-=======
-import { ThorchainSwapper, ZrxSwapper, ZrxSwapperDeps } from '../swappers'
-import { CowSwapper } from '../swappers/cow/CowSwapper'
 import { ThorchainSwapperDeps } from '../swappers/thorchain/types'
->>>>>>> 5cd7af81
 import { SwapperManager } from './SwapperManager'
 
 describe('SwapperManager', () => {
