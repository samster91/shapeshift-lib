--- conflicted
+++ resolved
@@ -20,15 +20,9 @@
     "type-check": "tsc --project ./tsconfig.json --noEmit"
   },
   "dependencies": {
-<<<<<<< HEAD
-    "@shapeshiftoss/chain-adapters": "^1.0.0",
+    "@shapeshiftoss/chain-adapters": "^1.1.1",
     "@shapeshiftoss/hdwallet-core": "^1.16.6",
-    "@shapeshiftoss/types": "^1.0.0",
-=======
-    "@shapeshiftoss/chain-adapters": "^1.1.1",
-    "@shapeshiftoss/hdwallet-core": "^1.16.3",
     "@shapeshiftoss/types": "^1.0.2",
->>>>>>> d51169bc
     "axios": "^0.21.4",
     "bignumber.js": "^9.0.1",
     "retry-axios": "^2.6.0",
