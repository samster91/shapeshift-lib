{
  "name": "@shapeshiftoss/swapper",
  "version": "7.8.2",
  "description": "An interface and implementations to trade coins via various protocols",
  "repository": "https://github.com/shapeshift/lib",
  "license": "MIT",
  "main": "./dist/index.js",
  "types": "./dist/index.d.ts",
  "files": [
    "dist"
  ],
  "publishConfig": {
    "access": "public"
  },
  "scripts": {
    "build": "yarn clean && yarn compile",
    "dev": "tsc --watch",
    "clean": "rm -rf dist && rm -rf tsconfig.build.tsbuildinfo",
    "compile": "tsc -p tsconfig.build.json",
    "prepare": "yarn build",
    "test": "jest test",
    "type-check": "tsc --project ./tsconfig.build.json --noEmit",
    "swapcli": "yarn build && node ./dist/swappercli.js"
  },
  "dependencies": {
    "axios": "^0.26.1",
    "bignumber.js": "^9.0.2",
    "lodash": "^4.17.21",
    "retry-axios": "^2.6.0",
    "web3": "1.7.4"
  },
  "peerDependencies": {
<<<<<<< HEAD
    "@shapeshiftoss/asset-service": "^6.0.4",
    "@shapeshiftoss/caip": "^6.0.1",
    "@shapeshiftoss/chain-adapters": "^7.0.3",
    "@shapeshiftoss/errors": "^1.1.1",
    "@shapeshiftoss/hdwallet-core": "../hdwallet/packages/hdwallet-core",
    "@shapeshiftoss/types": "^5.0.0"
  },
  "devDependencies": {
    "@shapeshiftoss/asset-service": "^6.0.4",
    "@shapeshiftoss/caip": "^6.0.1",
    "@shapeshiftoss/chain-adapters": "^7.0.3",
    "@shapeshiftoss/errors": "^1.1.1",
    "@shapeshiftoss/hdwallet-core": "../hdwallet/packages/hdwallet-core",
    "@shapeshiftoss/types": "^5.0.0",
=======
    "@shapeshiftoss/asset-service": "^6.2.1",
    "@shapeshiftoss/caip": "^6.2.0",
    "@shapeshiftoss/chain-adapters": "^7.2.0",
    "@shapeshiftoss/errors": "^1.1.2",
    "@shapeshiftoss/hdwallet-core": "^1.23.0",
    "@shapeshiftoss/types": "^6.2.0"
  },
  "devDependencies": {
    "@shapeshiftoss/asset-service": "^6.2.1",
    "@shapeshiftoss/caip": "^6.2.0",
    "@shapeshiftoss/chain-adapters": "^7.2.0",
    "@shapeshiftoss/errors": "^1.1.2",
    "@shapeshiftoss/hdwallet-core": "^1.23.0",
    "@shapeshiftoss/types": "^6.2.0",
>>>>>>> 519d5cfb
    "@types/readline-sync": "^1.4.4",
    "readline-sync": "^1.4.10",
    "web3-utils": "1.7.4",
    "@shapeshiftoss/unchained-client": "^9.0.1"
  }
}<|MERGE_RESOLUTION|>--- conflicted
+++ resolved
@@ -30,27 +30,11 @@
     "web3": "1.7.4"
   },
   "peerDependencies": {
-<<<<<<< HEAD
-    "@shapeshiftoss/asset-service": "^6.0.4",
-    "@shapeshiftoss/caip": "^6.0.1",
-    "@shapeshiftoss/chain-adapters": "^7.0.3",
-    "@shapeshiftoss/errors": "^1.1.1",
-    "@shapeshiftoss/hdwallet-core": "../hdwallet/packages/hdwallet-core",
-    "@shapeshiftoss/types": "^5.0.0"
-  },
-  "devDependencies": {
-    "@shapeshiftoss/asset-service": "^6.0.4",
-    "@shapeshiftoss/caip": "^6.0.1",
-    "@shapeshiftoss/chain-adapters": "^7.0.3",
-    "@shapeshiftoss/errors": "^1.1.1",
-    "@shapeshiftoss/hdwallet-core": "../hdwallet/packages/hdwallet-core",
-    "@shapeshiftoss/types": "^5.0.0",
-=======
     "@shapeshiftoss/asset-service": "^6.2.1",
     "@shapeshiftoss/caip": "^6.2.0",
     "@shapeshiftoss/chain-adapters": "^7.2.0",
     "@shapeshiftoss/errors": "^1.1.2",
-    "@shapeshiftoss/hdwallet-core": "^1.23.0",
+    "@shapeshiftoss/hdwallet-core": "../hdwallet/packages/hdwallet-core",
     "@shapeshiftoss/types": "^6.2.0"
   },
   "devDependencies": {
@@ -58,9 +42,8 @@
     "@shapeshiftoss/caip": "^6.2.0",
     "@shapeshiftoss/chain-adapters": "^7.2.0",
     "@shapeshiftoss/errors": "^1.1.2",
-    "@shapeshiftoss/hdwallet-core": "^1.23.0",
+    "@shapeshiftoss/hdwallet-core": "../hdwallet/packages/hdwallet-core",
     "@shapeshiftoss/types": "^6.2.0",
->>>>>>> 519d5cfb
     "@types/readline-sync": "^1.4.4",
     "readline-sync": "^1.4.10",
     "web3-utils": "1.7.4",
