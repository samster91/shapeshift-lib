--- conflicted
+++ resolved
@@ -30,32 +30,18 @@
     "web3": "1.7.4"
   },
   "peerDependencies": {
-<<<<<<< HEAD
-    "@shapeshiftoss/asset-service": "^6.0.4",
-    "@shapeshiftoss/caip": "^6.0.1",
-    "@shapeshiftoss/chain-adapters": "^7.0.3",
-    "@shapeshiftoss/errors": "^1.1.1",
-=======
     "@shapeshiftoss/asset-service": "^6.2.1",
     "@shapeshiftoss/caip": "^6.2.0",
     "@shapeshiftoss/chain-adapters": "^7.2.0",
     "@shapeshiftoss/errors": "^1.1.2",
->>>>>>> 946954a8
     "@shapeshiftoss/hdwallet-core": "^1.23.0",
     "@shapeshiftoss/types": "^6.2.0"
   },
   "devDependencies": {
-<<<<<<< HEAD
-    "@shapeshiftoss/asset-service": "^6.0.4",
-    "@shapeshiftoss/caip": "^6.0.1",
-    "@shapeshiftoss/chain-adapters": "^7.0.3",
-    "@shapeshiftoss/errors": "^1.1.1",
-=======
     "@shapeshiftoss/asset-service": "^6.2.1",
     "@shapeshiftoss/caip": "^6.2.0",
     "@shapeshiftoss/chain-adapters": "^7.2.0",
     "@shapeshiftoss/errors": "^1.1.2",
->>>>>>> 946954a8
     "@shapeshiftoss/hdwallet-core": "^1.23.0",
     "@shapeshiftoss/types": "^6.2.0",
     "@types/readline-sync": "^1.4.4",
