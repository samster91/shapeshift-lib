--- conflicted
+++ resolved
@@ -44,10 +44,6 @@
     "@shapeshiftoss/types": "^6.1.0",
     "@yfi/sdk": "^1.0.30",
     "dotenv": "^14.3.0",
-<<<<<<< HEAD
-    "web3": "^1.7.1"
-=======
     "web3": "^1.7.3"
->>>>>>> 67e233e2
   }
 }